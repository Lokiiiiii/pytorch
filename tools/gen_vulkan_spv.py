#!/usr/bin/env python3

import argparse
import array
import copy
import glob
import os
import re
import sys
import subprocess
import yaml
from collections import OrderedDict
from torchgen.code_template import CodeTemplate
from dataclasses import dataclass
from typing import Any, Dict, List
from yaml.constructor import ConstructorError
from yaml.nodes import MappingNode

try:
    from yaml import CLoader as Loader
except ImportError:
    from yaml import Loader  # type: ignore[misc]

H_NAME = "spv.h"
CPP_NAME = "spv.cpp"
DEFAULT_ENV = {"precision": "highp", "format": "rgba32f"}

# https://gist.github.com/pypt/94d747fe5180851196eb
class UniqueKeyLoader(Loader):
    def construct_mapping(self, node, deep=False):  # type: ignore[no-untyped-def]
        if not isinstance(node, MappingNode):
            raise ConstructorError(
                None,
                None,
                "expected a mapping node, but found %s" % node.id,
                node.start_mark,
            )
        mapping = {}
        for key_node, value_node in node.value:
            key = self.construct_object(key_node, deep=deep)  # type: ignore[no-untyped-call]
            try:
                hash(key)
            except TypeError as e:
                raise ConstructorError(
                    "while constructing a mapping",
                    node.start_mark,
                    "found unacceptable key ",
                    key_node.start_mark,
                ) from e
            # check for duplicate keys
            if key in mapping:
                raise ConstructorError(
                    "while constructing a mapping",
                    node.start_mark,
                    "found duplicate key",
                    key_node.start_mark,
                )
            value = self.construct_object(value_node, deep=deep)  # type: ignore[no-untyped-call]
            mapping[key] = value
        return mapping


class VulkanShaderGenerator(object):
    standard_header = """
#version 450 core
#define PRECISION $precision
#define FORMAT $format

"""

    def __init__(self: "VulkanShaderGenerator") -> None:
        self.ops_template_params: Dict[Any, Any] = {}

    def add_params_yaml(self, parameters_yaml_file):  # type: ignore[no-untyped-def]
        all_template_params = OrderedDict()
        with open(parameters_yaml_file, "r") as f:
            contents = yaml.load(f, Loader=UniqueKeyLoader)
            for key in contents:
                all_template_params[key] = contents[key]
        self.validate_and_construct_op_params(all_template_params)  # type: ignore[no-untyped-call]

    def validate_and_construct_op_params(self, all_template_params):  # type: ignore[no-untyped-def]
        for op in all_template_params:
            if op in self.ops_template_params:
                raise KeyError(f"{op} params file has already been parsed")
            op_params_default_vals = all_template_params[op][
                "parameter_names_with_default_values"
            ]
            template_params_set = set(op_params_default_vals.keys())
            self.ops_template_params[op] = []
            self.ops_template_params[op].append(op_params_default_vals)
            op_template_params_values = all_template_params[op]["parameter_values"]
            for param_vals in op_template_params_values:
                param_vals_set = set(param_vals.keys())
                missing_keys = template_params_set - param_vals_set
                invalid_keys = param_vals_set - template_params_set
                if (len(invalid_keys)) > 0:
                    raise KeyError(f"Invalid keys {invalid_keys} are found")
                param_vals_copy = copy.deepcopy(op_params_default_vals)
                for key in param_vals:
                    param_vals_copy[key] = param_vals[key]
                self.ops_template_params[op].append(param_vals_copy)

    def generate(self, glsl_template_in, out_dir):  # type: ignore[no-untyped-def]
        glsl_template_name = os.path.basename(glsl_template_in)
        op_name, extension_name = glsl_template_name.split(".")
        if extension_name != "glslt":
            raise TypeError(f"invalid file type for glsl template {extension_name}")
        if op_name not in self.ops_template_params:
            raise KeyError(f"{op_name} params have not been populated")
        code_template = CodeTemplate.from_file(glsl_template_in)
        for template_params in self.ops_template_params[op_name]:
            content = VulkanShaderGenerator.standard_header
            param_vals_string = "x".join([str(i) for i in template_params.values()])
            output_file_name = op_name + "_" + param_vals_string + ".glsl"
            content += code_template.substitute(template_params)
            output_file = os.path.join(out_dir, output_file_name)
            with open(output_file, "w") as f:
                f.write(content)


@dataclass
class ShaderInfo:
    tile_size: List[int]
    layouts: List[str]
    weight_storage_type: str = ""
    bias_storage_type: str = ""

def getName(filePath: str) -> str:
    return os.path.basename(filePath).replace("/", "_").replace(".", "_")

def isDescriptorLine(lineStr: str) -> bool:
    descriptorLineId = r"^layout\(set"
    return re.search(descriptorLineId, lineStr) is not None

def isTileSizeLine(lineStr: str) -> bool:
    tile_size_id = r"^ \* TILE_SIZE = \("
    return re.search(tile_size_id, lineStr) is not None

def findTileSizes(lineStr: str) -> List[int]:
    tile_size_id = r"^ \* TILE_SIZE = \(([0-9]+), ([0-9]+), ([0-9]+)\)"
    matches = re.search(tile_size_id, lineStr)
    if matches is None:
        raise AssertionError("matches is None in findTileSizes")
    return [int(matches.group(1)), int(matches.group(2)), int(matches.group(3))]

def isWeightStorageTypeLine(lineStr: str) -> bool:
    weight_storage_id = r"^ \* WEIGHT_STORAGE = "
    return re.search(weight_storage_id, lineStr) is not None

def getWeightStorageType(lineStr: str) -> str:
    weight_storage_id = r"^ \* WEIGHT_STORAGE = ([a-zA-Z]+_\dD)"
    matches = re.search(weight_storage_id, lineStr)
    if matches is None:
        raise AssertionError("matches is None in getWeightStorageType")
    return matches.group(1)

def isBiasStorageTypeLine(lineStr: str) -> bool:
    weight_storage_id = r"^ \* BIAS_STORAGE = "
    return re.search(weight_storage_id, lineStr) is not None

def getBiasStorageType(lineStr: str) -> str:
    weight_storage_id = r"^ \* BIAS_STORAGE = ([a-zA-Z]+_\dD)"
    matches = re.search(weight_storage_id, lineStr)
    if matches is None:
        raise AssertionError("matches is None in getBiasStorageType")
    return matches.group(1)

typeIdMapping = {
    r"image[123]D\b": "VK_DESCRIPTOR_TYPE_STORAGE_IMAGE",
    r"sampler[123]D\b": "VK_DESCRIPTOR_TYPE_COMBINED_IMAGE_SAMPLER",
    r"\bbuffer\b": "VK_DESCRIPTOR_TYPE_STORAGE_BUFFER",
    r"\buniform\b": "VK_DESCRIPTOR_TYPE_UNIFORM_BUFFER",
}

storageTypeToEnum = {
    "TEXTURE_2D" : "api::StorageType::TEXTURE_2D",
    "TEXTURE_3D" : "api::StorageType::TEXTURE_3D",
    "BUFFER" : "api::StorageType::BUFFER",
    "": "api::StorageType::UNKNOWN",
}

def determineDescriptorType(lineStr: str) -> str:
    for identifier, typeNum in typeIdMapping.items():
        if re.search(identifier, lineStr):
            return typeNum
    raise AssertionError("No matching descriptor type for " + lineStr + " in determineDescriptorType")

def getShaderInfo(srcFilePath: str) -> ShaderInfo:
    shader_info = ShaderInfo([], [], "")
    with open(srcFilePath, 'r') as srcFile:
        for line in srcFile:
            if isDescriptorLine(line):
                shader_info.layouts.append(determineDescriptorType(line))
            if isTileSizeLine(line):
                shader_info.tile_size = findTileSizes(line)
            if isWeightStorageTypeLine(line):
                shader_info.weight_storage_type = getWeightStorageType(line)
            if isBiasStorageTypeLine(line):
                shader_info.bias_storage_type = getBiasStorageType(line)

    return shader_info

def genGLSLFromGLSLT(src_dir_path: str, tmp_dir_path: str) -> None:
    template_dir_path = os.path.join(src_dir_path, "templates")
    vexs = glob.glob(os.path.join(template_dir_path, '**', '*.yaml'), recursive=True)
    parameter_yaml_files = []
    for f in vexs:
        if len(f) > 1:
            parameter_yaml_files.append(f)
    generator = VulkanShaderGenerator()
    for params_yaml in parameter_yaml_files:
        generator.add_params_yaml(params_yaml)  # type: ignore[no-untyped-call]

    vexs = glob.glob(os.path.join(src_dir_path, '**', '*.glslt'), recursive=True)
    templateSrcPaths = []
    for f in vexs:
        if len(f) > 1:
            templateSrcPaths.append(f)
            templateSrcPaths.sort()
    for glslt in templateSrcPaths:
        generator.generate(glslt, tmp_dir_path)  # type: ignore[no-untyped-call]

<<<<<<< HEAD
def genCppH(hFilePath, cppFilePath, srcDirPaths, glslcPath, tmpDirPath, env):
    print("hFilePath:{} cppFilePath:{} srcDirPaths:{} glslcPath:{} tmpDirPath:{}".format(
        hFilePath, cppFilePath, srcDirPaths, glslcPath, tmpDirPath))
=======

def genCppH(
    hFilePath: str,
    cppFilePath: str,
    srcDirPath: str,
    glslcPath: str,
    tmpDirPath: str,
    env: Dict[Any, Any],
) -> None:
    print(
        "hFilePath:{} cppFilePath:{} srcDirPath:{} glslcPath:{} tmpDirPath:{}".format(
            hFilePath, cppFilePath, srcDirPath, glslcPath, tmpDirPath
        )
    )
>>>>>>> ceb96c58

    templateSrcPaths = []

    for srcDirPath in srcDirPaths:
        vexs = glob.glob(os.path.join(srcDirPath, '**', '*.glsl'), recursive=True)
        for f in vexs:
            if len(f) > 1:
                templateSrcPaths.append(f)
                templateSrcPaths.sort()

        # Now add glsl files that are generated from templates
        genGLSLFromGLSLT(srcDirPath, tmpDirPath)

    vexs = glob.glob(os.path.join(tmpDirPath, '**', '*.glsl'), recursive=True)
    for f in vexs:
        if len(f) > 1:
            templateSrcPaths.append(f)
            templateSrcPaths.sort()
    print("templateSrcPaths:{}".format(templateSrcPaths))

    spvPaths = {}
    for templateSrcPath in templateSrcPaths:
        print("templateSrcPath {}".format(templateSrcPath))
        name = getName(templateSrcPath).replace("_glsl", "")
        print("name {}".format(name))

        codeTemplate = CodeTemplate.from_file(templateSrcPath)
        srcPath = tmpDirPath + "/" + name + ".glsl"
        content = codeTemplate.substitute(env)
        with open(srcPath, 'w') as fw:
            fw.write(content)

        spvPath = tmpDirPath + "/" + name + ".spv"
        print("spvPath {}".format(spvPath))

        cmd = [
            glslcPath, "-fshader-stage=compute",
            srcPath, "-o", spvPath,
            "--target-env=vulkan1.0",
            "-Werror"
        ] + [arg for srcDirPath in srcDirPaths for arg in ["-I", srcDirPath]]

        print("\nglslc cmd:", cmd)

        subprocess.check_call(cmd)
        spvPaths[spvPath] = templateSrcPath

    h = "#pragma once\n"
    h += "#include <stdint.h>\n"
    h += "#include <vector>\n"
    h += "#include <string>\n"
    h += "#include <ATen/native/vulkan/api/Types.h>\n"
    h += "#include <ATen/native/vulkan/api/vk_api.h>\n"

    nsbegin = "namespace at {\nnamespace native {\nnamespace vulkan {\n"
    nsend = "} // namespace vulkan\n} // namespace native\n} // namespace at\n"

    h += nsbegin

    # Forward declaration of ShaderInfo
    h += "namespace api {\nstruct ShaderInfo;\n} // namespace api\n"

    cpp = "#include <ATen/native/vulkan/{}>\n".format(H_NAME)
    cpp += "#include <ATen/native/vulkan/api/Shader.h>\n"
    cpp += nsbegin

    shader_info_bin_code = []
    shader_info_cpp_code = []
    shader_info_h_code = []

    for spvPath, srcPath in spvPaths.items():
        name = getName(spvPath)

        print("spvPath:{}".format(spvPath))
        with open(spvPath, 'rb') as fr:
            next_bin = array.array('I', fr.read())
            sizeBytes = 4 * len(next_bin)
            shader_info_bin_code.append(
                "const uint32_t {}_bin[] = {{\n  {}\n}};".format(
                    name,
                    ",\n  ".join(str(x) for x in next_bin),
                )
            )

        shader_info = getShaderInfo(srcPath)

        tile_size = (
            "{{{}}}".format(", ".join(str(x) for x in shader_info.tile_size))
            if (len(shader_info.tile_size) > 0)
            else "std::vector<uint32_t>()"
        )

        shader_info_args = [
            "\"vulkan.{}\"".format(name.replace("_spv", "")),
            "{}_bin".format(name),
            str(sizeBytes),
            "{{{}}}".format(", ".join(shader_info.layouts)),
            tile_size,
            storageTypeToEnum[shader_info.weight_storage_type],
            storageTypeToEnum[shader_info.bias_storage_type],
        ]


        shader_info_h_code.append("extern const api::ShaderInfo {};".format(name))
        shader_info_cpp_code.append(
            "const api::ShaderInfo {}(\n  {}\n);".format(
                name,
                ",\n  ".join(shader_info_args),
            ),
        )

    cpp += "namespace {{\n{}\n}} // namespace\n".format("\n".join(shader_info_bin_code))
    cpp += "{}\n".format("\n".join(shader_info_cpp_code))
    h += "{}\n".format("\n".join(shader_info_h_code))


    cpp += nsend
    h += nsend

    with open(hFilePath, "w") as fw:
        fw.write(h)
    with open(cppFilePath, "w") as fw:
        fw.write(cpp)


def parse_arg_env(items: Dict[Any, Any]) -> Dict[Any, Any]:
    d = {}
    if items:
        for item in items:
            tokens = item.split("=")
            key = tokens[0].strip()
            value = tokens[1].strip()
            d[key] = value
    return d


def main(argv: List[str]) -> int:
    parser = argparse.ArgumentParser(description='')
    parser.add_argument(
        '-i',
        '--glsl-paths',
        nargs='+',
        help='List of paths to look for GLSL source files, separated by spaces. Ex: --glsl-paths "path1 path2 path3"',
        default=['.'],
    )
    parser.add_argument(
        '-c',
        '--glslc-path',
        required=True,
        help='')
    parser.add_argument(
        '-t',
        '--tmp-dir-path',
        required=True,
        help='/tmp')
    parser.add_argument(
        '-o',
        '--output-path',
        required=True,
        help='')
    parser.add_argument(
        "--env",
        metavar="KEY=VALUE",
        nargs='*',
        help="Set a number of key-value pairs")
    options = parser.parse_args()
    env = DEFAULT_ENV
    for key, value in parse_arg_env(options.env).items():
        env[key] = value

    if not os.path.exists(options.output_path):
        os.makedirs(options.output_path)

    if not os.path.exists(options.tmp_dir_path):
        os.makedirs(options.tmp_dir_path)

    genCppH(
        hFilePath=options.output_path + "/spv.h",
        cppFilePath=options.output_path + "/spv.cpp",
        srcDirPaths=options.glsl_paths,
        glslcPath=options.glslc_path,
        tmpDirPath=options.tmp_dir_path,
        env=env)

    return 0

if __name__ == '__main__':
    sys.exit(main(sys.argv))<|MERGE_RESOLUTION|>--- conflicted
+++ resolved
@@ -221,26 +221,20 @@
     for glslt in templateSrcPaths:
         generator.generate(glslt, tmp_dir_path)  # type: ignore[no-untyped-call]
 
-<<<<<<< HEAD
-def genCppH(hFilePath, cppFilePath, srcDirPaths, glslcPath, tmpDirPath, env):
-    print("hFilePath:{} cppFilePath:{} srcDirPaths:{} glslcPath:{} tmpDirPath:{}".format(
-        hFilePath, cppFilePath, srcDirPaths, glslcPath, tmpDirPath))
-=======
 
 def genCppH(
     hFilePath: str,
     cppFilePath: str,
-    srcDirPath: str,
+    srcDirPaths: str,
     glslcPath: str,
     tmpDirPath: str,
     env: Dict[Any, Any],
 ) -> None:
     print(
-        "hFilePath:{} cppFilePath:{} srcDirPath:{} glslcPath:{} tmpDirPath:{}".format(
-            hFilePath, cppFilePath, srcDirPath, glslcPath, tmpDirPath
+        "hFilePath:{} cppFilePath:{} srcDirPaths:{} glslcPath:{} tmpDirPath:{}".format(
+            hFilePath, cppFilePath, srcDirPaths, glslcPath, tmpDirPath
         )
     )
->>>>>>> ceb96c58
 
     templateSrcPaths = []
 
