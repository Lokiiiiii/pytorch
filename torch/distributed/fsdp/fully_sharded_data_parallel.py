import collections
import contextlib
import copy
import functools
import itertools
import math
import traceback
import warnings
from contextlib import contextmanager
from dataclasses import dataclass
from enum import auto, Enum
from typing import (
    Any,
    Callable,
    cast,
    Deque,
    Dict,
    Generator,
    Iterable,
    Iterator,
    List,
    Optional,
    Set,
    Tuple,
    Union,
)

import torch
import torch.distributed as dist
import torch.nn as nn
import torch.nn.functional as F
from torch.autograd import Variable
from torch.distributed import ProcessGroup
from torch.distributed.algorithms._checkpoint.checkpoint_wrapper import (
    _CHECKPOINT_PREFIX,
    _CHECKPOINT_WRAPPED_MODULE,
    ActivationWrapper,
)
from torch.distributed.algorithms._comm_hooks import default_hooks, LOW_PRECISION_HOOKS
from torch.distributed.distributed_c10d import _get_default_group
<<<<<<< HEAD
from torch.distributed.fsdp import BackwardPrefetch, MixedPrecision, ShardingStrategy
=======
>>>>>>> c810489d
from torch.distributed.fsdp._common_utils import HandleTrainingState, TrainingState
from torch.distributed.fsdp._runtime_utils import (
    _clear_grads_if_needed,
    _prepare_forward_inputs,
    _wait_for_computation_stream,
)
from torch.distributed.utils import _sync_params_and_buffers

from ._optim_utils import (
    _broadcast_pos_dim_tensor_states,
    _broadcast_processed_optim_state_dict,
    _flatten_optim_state_dict,
    _get_param_id_to_param,
    _get_param_id_to_param_from_optim_input,
    _get_param_to_param_id,
    _get_param_to_param_id_from_optim_input,
    _optim_state_dict,
    _process_pos_dim_tensor_state,
    _rekey_sharded_optim_state_dict,
)
from ._state_dict_utils import (
    _post_load_state_dict_hook,
    _post_state_dict_hook,
    _pre_load_state_dict_hook,
)
from ._utils import (
    _apply_to_modules,
    _apply_to_tensors,
    _contains_batchnorm,
    _free_storage,
    _is_fsdp_flattened,
    _override_batchnorm_mixed_precision,
    p_assert,
)
from .flat_param import (
    FlatParameter,
    FlatParamHandle,
    HandleConfig,
    HandleShardingStrategy,
)
from .wrap import (
    _or_policy,
    _recursive_wrap,
    _wrap_batchnorm_individually,
    ParamExecOrderWrapPolicy,
)

_TORCHDISTX_AVAIL = True
try:
    from torchdistx import deferred_init, fake
except ImportError:
    _TORCHDISTX_AVAIL = False

_TORCH_FX_AVAIL = True
if not hasattr(torch, "fx"):
    _TORCH_FX_AVAIL = False
if _TORCH_FX_AVAIL:
    from ._symbolic_trace import _init_execution_info, _patch_tracer, TracingConfig


__all__ = [
    "FullyShardedDataParallel",
    "ShardingStrategy",
    "MixedPrecision",
    "CPUOffload",
    "BackwardPrefetch",
    "StateDictType",
    "StateDictConfig",
    "FullStateDictConfig",
    "LocalStateDictConfig",
    "ShardedStateDictConfig",
    "OptimStateKeyType",
    "clean_tensor_name",
]


# NOTE: `FSDP_WRAPPED_MODULE` cannot be a substring of any other module wrapper
# name (e.g. for activation checkpointing) since then `replace()`-based FQN
# cleaning breaks.
FSDP_WRAPPED_MODULE = "_fsdp_wrapped_module"
FSDP_PREFIX = FSDP_WRAPPED_MODULE + "."
FLAT_PARAM = "_flat_param"

_PARAM_BROADCAST_BUCKET_SIZE = int(250 * 1024 * 1024)


<<<<<<< HEAD
=======
class ShardingStrategy(Enum):
    """
    This specifies the sharding strategy to be used for distributed training by
    :class:`FullyShardedDataParallel`.
    FULL_SHARD: Parameters, gradients, and optimizer states are sharded. For
                the parameters, this algorithm all-gathers before the forward,
                reshards after the forward, all-gathers before the backward
                computation, and reshards after the backward computation. The
                gradients are synchronized and sharded via reduce-scatter after
                the backward computation. The sharded optimizer states are
                updated locally.
    SHARD_GRAD_OP: Gradients and optimizer states are sharded during
                   computation, and additionally parameters are sharded outside
                   computation. For the parameters, this algorithm all-gathers
                   before the forward, does not reshard after the forward, and
                   only reshards after the backward computation. The gradients
                   are synchronized and sharded via reduce-scatter after the
                   backward computation. The sharded optimizer states are
                   updated locally. Inside ``no_sync()``, the parameters are
                   not resharded after the backward computation.
    NO_SHARD: Parameters, gradients, and optimizer states are not sharded but
              instead replicated across ranks, similar to PyTorch's
              ``DistributedDataParallel`` API. The gradients are synchronized
              via all-reduce after the backward computation. The unsharded
              optimizer states are updated locally.
    HYBRID_SHARD(future support): Apply ``FULL_SHARD`` intra-node and
                                  ``NO_SHARD`` inter-node.

    """

    FULL_SHARD = auto()
    SHARD_GRAD_OP = auto()
    NO_SHARD = auto()
    # TODO
    # HYBRID_SHARD = auto()


@dataclass
class MixedPrecision:
    """
    A config to enable mixed precision training with FullyShardedDataParallel.
    This class can be constructed with several flags:
        ``param_dtype`` controls the precision of model parameters, inputs, and
        therefore the precision under which computation happens. After forward
        and backward passes, FSDP parameters point to full precision shards
        that are kept in memory. Full precision parameters are always
        checkpointed.
        ``reduce_dtype`` controls the precision under which gradient reduction
        would occur, which can potentially be different than ``param_dtype``
        for use cases such as communication efficiency.
        ``buffer_dtype`` controls the precision that buffers are cast to. Note
        that buffers are unsharded and are cast in the first forward pass, and
        remain in their reduced precision state even after forward/backward
        passes. However, when taking checkpoints with ``state_dict``, buffers
        are checkpointed in their full precision (and then restored back to
        to their reduced precision) as expected. Note that this checkpoint
        support is currently limited to ``StateDictType.FULL_STATE_DICT``.
        ``keep_low_precision_grads``: Whether to upcast gradients back to the
        full parameter precision after backwards or not. This can be disabled
        to keep the gradients in the lower precision, which can potentially
        save memory if custom Optimizers are able to perform parameter updates
        effectively with lower precision grads.

    .. note:: In ``summon_full_params``, parameters are summoned in full
        precision but buffers are not.

    .. note:: Parameters and buffers are checkpointed in full precision. For
        buffers, this is only guaranteed to work for ``StateDictType.FULL_STATE_DICT``.

    .. note:: This API is experimental and subject to change.

    .. note:: Specification of reduced precision types must be explicit, in that
        if, for example, ``param_dtype`` is not specified, it will not be cast by
        FSDP. Thus, a config such as ``MixedPrecision(reduce_dtype=torch.float16)``
        will not cast buffers or parameters. Note that if a ``MixedPrecision``
        config is specified without a ``reduce_dtype``, gradient communication
        would occur in the `param_dtype` precision, if given, otherwise, in the
        original parameter precision.
    """

    # maintain a tensor of this dtype that the fp32 param shard will be cast to.
    # Will control the precision of model params, inputs, and thus compute as
    # well.
    param_dtype: Optional[torch.dtype] = None
    # Gradient communication precision.
    reduce_dtype: Optional[torch.dtype] = None
    # Buffer precision.
    # TODO: buffer + param are usually of the same type, if user specifies
    # param but not buffer, should we automatically make buffer be the same?
    buffer_dtype: Optional[torch.dtype] = None
    keep_low_precision_grads: Optional[bool] = False


>>>>>>> c810489d
@dataclass
class CPUOffload:
    """
    CPU offloading config. Currently, only parameter and gradient CPU
    offload are supported.
    offload_params: Offloading parameters to CPUs when these parameters are
                    not used for computation on GPUs. This implicitly enables
                    gradient offloading to CPUs in order for parameters and
                    gradients to be on the same device to work with optimizer.
    """

    offload_params: bool = False


<<<<<<< HEAD
=======
class BackwardPrefetch(Enum):
    """
    Specify where to prefetch next layer's full parameters
    during backward pass.
    BACKWARD_PRE: prefetch right before current layer's backward computation
                  starts, this approach will increase backward communication
                  and computation overalpping and potentialy improve training
                  performance, but it may increase the peak memory usage as
                  the prefetched full parameters will be kept in the GPU memory
                  until next layer's backward computation is done.
    BACKWARD_POST: prefetch right after current layer's backward computation finishes,
                   this approach will not increase peak memory as prefetching happens
                   after current layer's full parameters are freed.
                   It could potentially improve backward communication and computation
                   overlapping as it avoids all_gather and reduce_scatter are blocked
                   each other in the single NCCL stream. However, based on our experiments,
                   for some models, the backward post backward hook fire order is not always
                   the reversed forward computation order, so this
                   approach may prefetch full parameters for layers ahead of next layer,
                   this 'ahead' all_gather could delay next layer's all_gather in the
                   single NCCL stream and cause the next layer's computation delay. So it may
                   cause some performance regession for some models.
    """

    BACKWARD_PRE = auto()
    BACKWARD_POST = auto()
    # TODO, BACKWARD_PRE_CPU, prefetch full parameters and keep them in the CPU memory


>>>>>>> c810489d
class StateDictType(Enum):
    """
    This enum indicates that which type of ``state_dict`` the FSDP module is
    currently processing (returning or loading).
    The default value is FULL_STATE_DICT to comply the PyTorch convention.
    ..note::
        FSDP currently supports three types of ``state_dict``:
            1. ``state_dict/load_state_dict`: this pair of APIs return and load
               the non-sharded, unflattened parameters. The semantics is the
               same as using DDP.
            2. ``_local_state_dict/_load_local_state_dict``: this pair of APIs return
               and load local sharded, flattened parameters. The values returned
               by ``_local_state_dict`` can be directly used by FSDP and is only
               meaningful to FSDP (because parameters are flattened). Note that
               these APIs are meant for use via the :func:`state_dict_type`
               context manager as follows:
                   >>> # xdoctest: +SKIP("undefined variables")
                   >>> with fsdp.state_dict_type(StateDictType.LOCAL_STATE_DICT):
                   ...     state = fsdp.state_dict()  # loads local state dict
            3. ``_sharded_state_dict/_load_sharded_state_dict``: this pair of APIs
               return and load sharded, unflattened parameters. The ``state_dict``
               return by ``sharded_state_dict`` can be used by all other parallel
               schemes (resharding may be required).
    """

    FULL_STATE_DICT = auto()
    LOCAL_STATE_DICT = auto()
    SHARDED_STATE_DICT = auto()


@dataclass
class StateDictConfig:
    """
    ``StateDictConfig`` is the base class for all state_dict configuration classes.
    Users should instantiate a child version (i.e. ``FullStateDictConfig``) in
    order to configure settings for the particular type of ``state_dict``
    implementation FSDP will use.
    """

    offload_to_cpu: bool = False


@dataclass
class FullStateDictConfig(StateDictConfig):
    """
    ``FullStateDictConfig`` is a config class meant to be used with
    ``StateDictType.FULL_STATE_DICT``. Currently, it accepts two parameters,
    ``offload_to_cpu`` and ``rank0_only`` which can be configured to offload
    the full ``state_dict`` to CPU and to materialize the ``state_dict`` on
    rank 0 only. When used, it is recommended to enable both of these flags
    together to optimize memory savings when taking checkpoints. Note that
    this config class is meant for user via the :func:`state_dict_type`
    context manager as follows:
        >>> # xdoctest: +SKIP("undefined variables")
        >>> fsdp = FSDP(model, auto_wrap_policy=...)
        >>> cfg = FullStateDictConfig(offload_to_cpu=True, rank0_only=True)
        >>> with FullyShardedDataParallel.state_dict_type(fsdp, StateDictType.FULL_STATE_DICT, cfg):
        >>>     state = fsdp.state_dict()
        >>>     # state will be empty on non rank 0 and contain CPU tensors on rank 0.
        >>> # To reload checkpoint for inference, finetuning, transfer learning, etc:
        >>> model = model_fn() # Initialize model on CPU in preparation for wrapping with FSDP
        >>> if dist.get_rank() == 0:
        >>>     # Load checkpoint only on rank 0 to avoid memory redundancy
        >>>     state_dict = torch.load("my_checkpoint.pt")
        >>>     model.load_state_dict(state_dict)
        >>> # All ranks initialize FSDP module as usual. ``sync_module_states`` argument
        >>> # communicates loaded checkpoint states from rank 0 to rest of the world.
        >>> fsdp = FSDP(model, device_id=torch.cuda.current_device(), auto_wrap_policy=..., sync_module_states=True)
        >>> # After this point, all ranks have FSDP model with loaded checkpoint.
    """

    rank0_only: bool = False


@dataclass
class LocalStateDictConfig(StateDictConfig):
    pass


@dataclass
class ShardedStateDictConfig(StateDictConfig):
    pass


class OptimStateKeyType(Enum):
    PARAM_NAME = auto()
    PARAM_ID = auto()


# A handles key represents the group of `FlatParamHandle`s involved in a given
# module's forward. These will be all-gathered together in the pre-forward and
# pre-backward.
_HandlesKey = Tuple[FlatParamHandle, ...]


class _ExecOrderWarnStatus(Enum):
    """Used internally for execution order validation."""

    NONE = auto()  # no deviation yet
    WARNING = auto()  # deviated this iteration; currently issuing warnings
    WARNED = auto()  # deviated in a previous iteration


class _ExecOrderData:
    """
    This contains the data structures to track the execution order. We track
    the pre-forward order on the *first* iteration for forward prefetching
    (which thus assumes static graph) and the post-forward order on *every*
    iteration for backward prefetching (which thus does not assume static
    graph but may be provide an incorrect order).
    """

    def __init__(
        self,
        debug_level: dist.DebugLevel,
        backward_prefetch_limit: int,
        forward_prefetch_limit: int,
    ) -> None:
        # Tracks the (static) pre-forward order for execution order validation
        # and forward prefetching
        self.handles_pre_forward_order: List[int] = []
        # Maps each handles key to its index in `handles_pre_forward_order`
        self.handles_to_pre_forward_order_index: Dict[_HandlesKey, int] = {}
        # Tracks the post-forward order for pre-backward prefetching
        self.handles_post_forward_order: List[int] = []
        # Maps each handles key to its index in `handles_post_forward_order`
        self.handles_to_post_forward_order_index: Dict[_HandlesKey, int] = {}
        self.is_first_iter = True

        # Gives the max number of backward/forward prefetched all-gathers by a
        # single module
        self._backward_prefetch_limit = backward_prefetch_limit
        self._forward_prefetch_limit = forward_prefetch_limit

        # Data structures for execution order validation
        self._checking_order: bool = debug_level in [
            dist.DebugLevel.INFO,
            dist.DebugLevel.DETAIL,
        ]
        self.process_group: Optional[dist.ProcessGroup] = None
        self.world_size: Optional[int] = None
        self.all_handles: List[FlatParamHandle] = []
        # Maps each handle to its index in `all_handles`, which must be the
        # same across ranks for the execution order validation to work
        self.handle_to_handle_index: Dict[FlatParamHandle, int] = {}
        # Names are prefixed from the root module
        self.flat_param_to_prefixed_param_names: Dict[FlatParameter, List[str]] = {}
        # Current index in the pre-forward execution order
        self.current_order_index = 0
        self.warn_status = _ExecOrderWarnStatus.NONE

    def init(
        self,
        fsdp_root: "FullyShardedDataParallel",
        process_group: dist.ProcessGroup,
    ) -> None:
        """
        Initializes the data structures needed for checking the forward order.
        This should be called after a root FSDP instance has been set during
        lazy initialization.
        """
        self.process_group = process_group
        self.rank = process_group.rank()
        self.world_size = process_group.size()
        # Fix an order over the handles, which should be the same across ranks
        for fsdp_module in fsdp_root.fsdp_modules(fsdp_root):
            for handle in fsdp_module._handles:
                index = len(self.all_handles)
                self.all_handles.append(handle)
                self.handle_to_handle_index[handle] = index
        self.flat_param_to_prefixed_param_names = cast(
            Dict[FlatParameter, List[str]],
            _get_param_to_unflat_param_names(fsdp_root),
        )
        # TODO (awgu): We can broadcast the metadata of rank 0's `all_handles`
        # to check that all ranks have the same handles in the same order.
        # https://github.com/pytorch/pytorch/issues/79620

    def get_handles_to_backward_prefetch(
        self,
        current_handles_key: _HandlesKey,
    ) -> List[_HandlesKey]:
        """
        Returns a :class:`list` of the handles keys of the handles to backward
        prefetch given the current handles key. If there are no valid handles
        keys to prefetch, then this returns an empty :class:`list`.
        """
        current_index = self.handles_to_post_forward_order_index.get(
            current_handles_key, None
        )
        if current_index is None:
            return None
        target_index = current_index - 1
        target_handles_keys: List[_HandlesKey] = []
        for _ in range(self._backward_prefetch_limit):
            if target_index < 0:
                break
            target_handles_keys.append(self.handles_post_forward_order[target_index])
            target_index -= 1
        return target_handles_keys

    def get_handles_to_forward_prefetch(
        self,
        current_handles_key: _HandlesKey,
    ) -> List[_HandlesKey]:
        """
        Returns a :class:`list` of the handles keys of the handles to forward
        prefetch given the current handles key. If there are no valid handles
        keys to prefetch, then this returns an empty :class:`list`.
        """
        current_index = self.handles_to_pre_forward_order_index.get(
            current_handles_key, None
        )
        if current_index is None:
            return None
        target_index = current_index + 1
        target_handles_keys: List[_HandlesKey] = []
        for _ in range(self._forward_prefetch_limit):
            if target_index >= len(self.handles_pre_forward_order):
                break
            target_handles_keys.append(self.handles_pre_forward_order[target_index])
            target_index += 1
        return target_handles_keys

    def record_post_forward(self, handles: List[FlatParamHandle]) -> None:
        """
        Records ``handles`` in the post-forward order, where ``handles`` should
        be a group of handles used in the same module's forward. If ``handles``
        is empty, then it is omitted.

        Unlike :meth:`record_pre_forward`, this records the order *every*
        iteration with the expectation that the recorded order is reset in
        :meth:`next_iter`.
        """
        if not handles:
            return
        handles_key = tuple(handles)
        # Only record the first usage of a handles key
        if handles_key in self.handles_to_post_forward_order_index:
            return
        index = len(self.handles_post_forward_order)
        self.handles_to_post_forward_order_index[handles_key] = index
        self.handles_post_forward_order.append(handles_key)

    def record_pre_forward(
        self, handles: List[FlatParamHandle], is_training: bool
    ) -> None:
        """
        Records ``handles`` in the pre-forward order, where ``handles`` should
        be a group of handles used in the same module's forward. If ``handles``
        is empty, then it is omitted.

        On the first iteration, this checks the execution order across ranks.
        See :meth:`_check_order` for details.
        """
        if not handles:
            return
        handles_key = tuple(handles)
        self._check_order(handles_key, is_training)
        # Fix the order after the first iteration and only record the first
        # usage of a handles key
        if (
            not self.is_first_iter
            or handles_key in self.handles_to_pre_forward_order_index
        ):
            return
        index = len(self.handles_pre_forward_order)
        self.handles_to_pre_forward_order_index[handles_key] = index
        self.handles_pre_forward_order.append(handles_key)

    def _check_order(self, handles_key: _HandlesKey, is_training: bool) -> None:
        """
        Checks the forward execution order as long as ``is_training`` is
        ``True`` since checking in eval mode is not supported.

        - On the first iteration, this uses all-gathers to check that all ranks
        are all-gathering the same handles and hence ``FlatParameter`` s,
        raising an error if not.
        - On subsequent iterations, if the distributed debug level is at least
        INFO, then this checks that each rank is locally consistent with its
        own forward order from the first iteration, issuing a warning if not.
        This issues a warning on the first deviating iteration and stops
        warning thereafter.
        """
        # Do not check order in eval mode since the post-backward callback does
        # not run so it cannot be used to mark the end of an iteration
        if not is_training:
            return
        if self.is_first_iter:
            msg_prefix = "Forward order differs across ranks:"
            local_indices: Optional[Tuple[int, ...]] = self._get_handle_indices(
                handles_key
            )
            device = handles_key[0].device  # guaranteed to be non-CPU
            num_valid_indices = sum((index is not None) for index in local_indices)
            tensor_kwargs = {"dtype": torch.int32, "device": device}
            world_num_valid_indices = torch.zeros(self.world_size, **tensor_kwargs)
            local_num_valid_indices = torch.tensor([num_valid_indices], **tensor_kwargs)
            dist.all_gather_into_tensor(
                world_num_valid_indices,
                local_num_valid_indices,
                group=self.process_group,
            )
            # Check that all ranks plan to all-gather the same number of
            # parameters
            # TODO (awgu): Since every module has at most one handle in the
            # current implementation, this should never raise the error.
            for (r1, n1), (r2, n2) in itertools.combinations(
                (
                    (rank, world_num_valid_indices[rank])
                    for rank in range(self.world_size)
                ),
                2,
            ):
                if n1 != n2:
                    raise RuntimeError(
                        f"{msg_prefix} rank {r1} is all-gathering {n1} parameters "
                        f"while rank {r2} is all-gathering {n2} parameters"
                    )
            world_indices = torch.zeros(
                self.world_size * num_valid_indices, **tensor_kwargs
            )
            local_indices = torch.tensor(local_indices, **tensor_kwargs)
            dist.all_gather_into_tensor(
                world_indices, local_indices, group=self.process_group
            )
            # Check that all ranks plan to all-gather the same index parameters
            for (r1, i1), (r2, i2) in itertools.combinations(
                (
                    (
                        rank,
                        world_indices[
                            rank * num_valid_indices : (rank + 1) * num_valid_indices
                        ],
                    )
                    for rank in range(self.world_size)
                ),
                2,
            ):
                if i1 != i2:
                    r1_param_names = self._get_names_from_handle_indices(i1)
                    r2_param_names = self._get_names_from_handle_indices(i2)
                    raise RuntimeError(
                        f"{msg_prefix} rank {r1} is all-gathering parameters "
                        f"for {r1_param_names} while rank {r2} is all-gathering "
                        f"parameters for {r2_param_names}"
                    )
        elif self._checking_order:
            # Only issue warnings on the first deviating iteration and stop
            # checking thereafter to avoid flooding the console
            if self.warn_status == _ExecOrderWarnStatus.WARNED:
                return
            msg_prefix = None  # non-`None` means we should warn
            if self.current_order_index >= len(self.handles_pre_forward_order):
                # This iteration sees extra all-gather(s) compared to the first
                msg_prefix = (
                    "Expected to not all-gather any more parameters in the "
                    "forward but trying to all-gather parameters for "
                )
            else:
                expected_handles_key = self.handles_pre_forward_order[
                    self.current_order_index
                ]
                if expected_handles_key != handles_key:
                    expected_param_names = self._get_names_from_handles(
                        expected_handles_key
                    )
                    msg_prefix = (
                        f"Expected to all-gather for {expected_param_names} "
                        "but trying to all-gather parameters for "
                    )
            if msg_prefix is not None:
                param_names = self._get_names_from_handles(handles_key)
                msg_suffix = (
                    f"{param_names}"
                    if param_names
                    else "a newly-added parameter since construction time"
                )
                warnings.warn(
                    "Forward order differs from that of the first iteration "
                    f"on rank {self.rank}. Collectives are unchecked and may "
                    f"give incorrect results or hang.\n{msg_prefix}{msg_suffix}"
                )
                self.warn_status = _ExecOrderWarnStatus.WARNING
            self.current_order_index += 1

    def _get_handle_indices(
        self,
        handles_key: _HandlesKey,
    ) -> Tuple[Optional[int], ...]:
        """
        Returns the handle indices (i.e. indices into ``self.all_handles``)
        corresponding to the handles in ``handles_key``. An entry in the
        returned tuple is ``None`` if the handle is invalid.
        """
        indices: List[int] = []
        for handle in handles_key:
            if handle not in self.handle_to_handle_index:
                indices.append(None)
            else:
                indices.append(self.handle_to_handle_index[handle])
        return tuple(indices)

    def _get_names_from_handle_indices(
        self,
        handle_indices: Tuple[int, ...],
    ) -> List[List[str]]:
        """
        Returns a list of prefixed parameter names for each handle in
        ``handle_indices``. If a handle index is invalid, then its prefixed
        parameter names are omitted from the returned list.
        """
        prefixed_param_names: List[List[str]] = []
        for index in handle_indices:
            if index is None or index < 0 or index >= len(self.all_handles):
                continue
            handle = self.all_handles[index]
            flat_param = handle.flat_param
            prefixed_param_names.append(
                self.flat_param_to_prefixed_param_names[flat_param]
            )
        return prefixed_param_names

    def _get_names_from_handles(
        self,
        handles_key: _HandlesKey,
    ) -> List[List[str]]:
        """
        Returns a list of prefixed parameter names for each handle in
        ``handles_key``. If a handle is invalid, then its prefixed parameter
        names are omitted from the returned list.
        """
        prefixed_param_names: List[List[str]] = []
        for handle in handles_key:
            flat_param = handle.flat_param
            if flat_param not in self.flat_param_to_prefixed_param_names:
                continue
            prefixed_param_names.append(
                self.flat_param_to_prefixed_param_names[flat_param]
            )
        return prefixed_param_names

    def next_iter(self):
        """
        Advances the internal data structures per iteration. This should be
        called in the post-backward callback since that marks the true end of
        an iteration.
        """
        self.is_first_iter = False
        self.handles_to_post_forward_order_index.clear()
        self.handles_post_forward_order.clear()
        if self._checking_order:
            self.current_order_index = 0
            if self.warn_status == _ExecOrderWarnStatus.WARNING:
                self.warn_status = _ExecOrderWarnStatus.WARNED


class _FreeEventQueue:
    """
    This tracks all pending frees corresponding to inflight all-gathers. The
    queueing pattern is iterative enqueues with a single dequeue per iteration
    once the limit ``_max_num_inflight_all_gathers`` is reached.
    """

    def __init__(self) -> None:
        self._queue: Deque[torch.cuda.Event] = collections.deque()
        self._max_num_inflight_all_gathers = 2  # empirically chosen

    def enqueue(self, free_event: torch.cuda.Event) -> None:
        """Enqueues a free event."""
        self._queue.append(free_event)

    def dequeue_if_needed(self) -> Optional[torch.cuda.Event]:
        """Dequeues a single event if the limit is reached."""
        if len(self._queue) >= self._max_num_inflight_all_gathers:
            return self._dequeue()
        return None

    def _dequeue(self) -> Optional[torch.cuda.Event]:
        """Dequeues a free event if possible."""
        if self._queue:
            event = self._queue.popleft()
            return event
        return None


# TODO (awgu): Refactor this later
sharding_strategy_map = {
    ShardingStrategy.NO_SHARD: HandleShardingStrategy.NO_SHARD,
    ShardingStrategy.FULL_SHARD: HandleShardingStrategy.FULL_SHARD,
    ShardingStrategy.SHARD_GRAD_OP: HandleShardingStrategy.SHARD_GRAD_OP,
}


class FullyShardedDataParallel(nn.Module):
    """
    A wrapper for sharding Module parameters across data parallel workers. This
    is inspired by `Xu et al.`_ as well as the ZeRO Stage 3 from DeepSpeed_.
    FullyShardedDataParallel is commonly shortened to FSDP.

    .. _`Xu et al.`: https://arxiv.org/abs/2004.13336
    .. _DeepSpeed: https://www.deepspeed.ai/

    Example::

        >>> # xdoctest: +SKIP("undefined variables")
        >>> import torch
        >>> from torch.distributed.fsdp import FullyShardedDataParallel as FSDP
        >>> torch.cuda.set_device(device_id)
        >>> sharded_module = FSDP(my_module)
        >>> optim = torch.optim.Adam(sharded_module.parameters(), lr=0.0001)
        >>> x = sharded_module(x, y=3, z=torch.Tensor([1]))
        >>> loss = x.sum()
        >>> loss.backward()
        >>> optim.step()

    .. warning::
        The optimizer must be initialized *after* the module has been wrapped,
        since FSDP will shard parameters in-place and this will break any
        previously initialized optimizers.

    .. warning::
        If the destination CUDA device has ID ``dev_id``, either (1)
        ``module`` should already be placed on that device, (2) the device
        should be set using ``torch.cuda.set_device(dev_id)``, or (3)
        ``dev_id`` should be passed into the ``device_id`` constructor
        argument. This FSDP instance's compute device will be that destination
        device. For (1) and (3), the FSDP initialization always occurs on GPU.
        For (2), the FSDP initialization happens on ``module`` 's current
        device, which may be CPU.

    .. warning::
        FSDP currently does not support gradient accumulation outside
        ``no_sync()`` when using CPU offloading. Trying to do so yields
        incorrect results since FSDP will use the newly-reduced gradient
        instead of accumulating with any existing gradient.

    .. warning::
        Changing the original parameter variable names after construction will
        lead to undefined behavior.

    .. warning::
        Passing in `sync_module_states=True` flag requires module to be put
        on GPU, or to use ``device_id`` argument to specify a CUDA device that
        FSDP will move module to. This is because ``sync_module_states=True``
        requires GPU communication.

    .. warning::
        As of PyTorch 1.12, FSDP only offers limited support for shared parameters
        (for example, setting one ``Linear`` layer's weight to another's). In
        particular, modules that share parameters must be wrapped as part of the
        same FSDP unit. If enhanced shared parameter support is needed for your
        use case, please ping https://github.com/pytorch/pytorch/issues/77724

    .. note:
        Attempting to run the forward pass of a submodule that is contained in an
        FSDP instance is not supported and will result in errors. This is because the
        submodule's parameters will be sharded, but it itself is not an FSDP instance,
        so its forward pass will not all-gather the full parameters appropriately.
        This could potentially happen when attempting to run only the encoder of a
        encoder-decoder model, and the encoder is not wrapped in its own FSDP instance. To
        resolve this, please wrap the submodule in its own FSDP unit.

    .. note::
        Inputs into FSDP ``forward`` function will be moved to compute device
        (same device FSDP module is on) before running ``forward``, so user does
        not have to manually move inputs from CPU -> GPU.

    Args:
        module (nn.Module):
            module to be wrapped with FSDP.
        process_group (Optional[ProcessGroup]):
            process group for sharding
        sharding_strategy (Optional[ShardingStrategy]):
            Config sharding algorithm, different sharding algorithm has trade
            off between memory saving and communication overhead. ``FULL_SHARD``
            will be chosen if sharding_strategy is not specified.
        cpu_offload (Optional[CPUOffload]):
            CPU offloading config. Currently, only parameter and gradient CPU
            offload is supported. It can be enabled via passing in
            ``cpu_offload=CPUOffload(offload_params=True)``. Note that this
            currently implicitly enables gradient offloading to CPU in order for
            params and grads to be on same device to work with optimizer. This
            API is subject to change. Default is ``None`` in which case there
            will be no offloading.
        auto_wrap_policy (Optional[Callable[[nn.Module, bool, int], bool]]):
            A callable specifying a policy to recursively wrap layers with FSDP.
            Note that this policy currently will only apply to child modules of
            the passed in module. The remainder modules are always wrapped in
            the returned FSDP root instance.
            ``size_based_auto_wrap_policy`` written in ``torch.distributed.fsdp.wrap`` is
            an example of ``auto_wrap_policy`` callable, this policy wraps layers
            with the number of parameters larger than 100M. ``transformer_auto_wrap_policy``
            written in ``torch.distributed.fsdp.wrap`` is an example of ``auto_wrap_policy``
            callable for transformer-like model architectures. Users can supply the customized
            ``auto_wrap_policy`` callable that should accept following arguments:
            ``module: nn.Module``, ``recurse: bool``, ``unwrapped_params: int``, and return
            a ``bool`` specifying whether the passed in ``module``` should be wrapped
            (if ``recurse=False``) or whether we should recurse down the subgraph of ``module``
            children (if ``recurse=True``). Extra customized arguments could be added to
            the customized ``auto_wrap_policy`` callable as well. It is a good practice to
            print out the sharded model and check whether the sharded model is what
            the application wants and then adjust accordingly.

            Example::

                >>> def custom_auto_wrap_policy(
                >>>     module: nn.Module,
                >>>     recurse: bool,
                >>>     unwrapped_params: int,
                >>>     # These are customizable for this policy function.
                >>>     min_num_params: int = int(1e8),
                >>> ) -> bool:
                >>>     return unwrapped_params >= min_num_params
                >>> # Configure a custom min_num_params
                >>> my_auto_wrap_policy = functools.partial(custom_auto_wrap_policy, min_num_params=1e5)

        backward_prefetch (Optional[BackwardPrefetch]):
            This is an experimental feature that is subject to change in the
            the near future. It allows users to enable two different backward_prefetch
            algorithms to help backward communication and computation overlapping.
            Pros and cons of each algorithm is explained in the class ``BackwardPrefetch``.
        mixed_precision (Optional[MixedPrecision]): A ``MixedPrecision`` instance
            describing the mixed precision training config to be used. ``MixedPrecision``
            supports configuring parameter, buffer, and gradient communication dtype. Note
            that only floating point data is cast to the reduced precision. This allows
            users potential memory saving and training speedup while trading off
            accuracy during model training. If ``None``, no mixed precision is applied.
            Note that if ``mixed_precision`` is enabled for FSDP model that
            contains ``BatchNorm`` with ``auto_wrap_policy``, FSDP will take
            care to disable mixed precision for ``BatchNorm`` units by wrapping
            them separately in their own FSDP unit with ``mixed_precision=None``.
            This is done because several ``BatchNorm`` kernels do not implement
            reduced type support at the moment. If individually wrapping the model,
            users must take care to set ``mixed_precision=None`` for
            ``BatchNorm`` units.
            (Default: ``None``)
        ignored_modules (Optional[Iterable[torch.nn.Module]]): Modules whose
            own parameters and child modules' parameters and buffers are
            ignored by this instance. None of the modules directly in
            ``ignored_modules`` should be :class:`FullyShardedDataParallel`
            instances, and any child modules that are already-constructed
            :class:`FullyShardedDataParallel` instances will not be ignored if
            they are nested under this instance. This argument may be used to
            avoid sharding specific parameters at module granularity when using an
            ``auto_wrap_policy`` or if parameters' sharding is not managed by
            FSDP. (Default: ``None``)
        param_init_fn (Optional[Callable[[nn.Module], None]]):
            A ``Callable[torch.nn.Module] -> None`` that
            specifies how modules that are currently on the meta device should be initialized
            onto an actual device. Note that as of v1.12, we detect modules on the meta
            device via ``is_meta`` check and apply a default initialization that calls
            ``reset_parameters`` method on the passed in ``nn.Module`` if ``param_init_fn``
            is not specified, otherwise we run ``param_init_fn`` to initialize the passed
            in ``nn.Module``. In particular, this means that if ``is_meta=True`` for any
            module parameters for modules that will be wrapped with FSDP and ``param_init_fn``
            is not specified, we assume your module properly implements a ``reset_paramters()``
            and will throw errors if not. Note that additionally, we offer support for modules
            initialized with torchdistX's (https://github.com/pytorch/torchdistX)
            ``deferred_init`` API. In this case, deferred modules would be initialized
            by a default initialization function that calls torchdistX's
            ``materialize_module``, or the passed in ``param_init_fn``, if it is not
            ``None``. The same ``Callable`` is applied to initialize all meta modules.
            Note that this initialization function is applied before doing any FSDP sharding
            logic.

            Example::

                >>> # xdoctest: +SKIP("undefined variables")
                >>> module = MyModule(device="meta")
                >>> def my_init_fn(module):
                >>>     # responsible for initializing a module, such as with reset_parameters
                >>>     ...
                >>> fsdp_model = FSDP(module, param_init_fn=my_init_fn, auto_wrap_policy=size_based_auto_wrap_policy)
                >>> print(next(fsdp_model.parameters()).device) # current CUDA device
                >>> # With torchdistX
                >>> module = deferred_init.deferred_init(MyModule, device="cuda")
                >>> # Will initialize via deferred_init.materialize_module().
                >>> fsdp_model = FSDP(module, auto_wrap_policy=size_based_auto_wrap_policy)

        device_id (Optional[Union[int, torch.device]]): An ``int`` or ``torch.device``
            describing the CUDA device the FSDP module should be moved to determining where
            initialization such as sharding takes place. If this argument is not specified
            and ``module`` is on CPU, we issue a warning mentioning that this argument can
            be specified for faster initialization. If specified, resulting FSDP instances
            will reside on this device, including moving ignored modules' parameters if
            needed. Note that if ``device_id`` is specified but ``module`` is already on a
            different CUDA device, an error will be thrown. (Default: ``None``)
        sync_module_states (bool): If ``True``, each individually wrapped FSDP unit will broadcast
            module parameters from rank 0 to ensure they are the same across all ranks after
            initialization. This helps ensure model parameters are the same across ranks
            before starting training, but adds communication overhead to ``__init__``, as at least
            one broadcast is triggered per individually wrapped FSDP unit.
            This can also help load checkpoints taken by ``state_dict`` and to be loaded by
            ``load_state_dict`` in a memory efficient way. See documentation for
            :class:`FullStateDictConfig` for an example of this. (Default: ``False``)
        forward_prefetch (bool): If ``True``, then FSDP *explicitly* prefetches
            the next upcoming all-gather while executing in the forward pass.
            This may improve communication and computation overlap for CPU
            bound workloads. This should only be used for static graph models
            since the forward order is fixed based on the first iteration's
            execution. (Default: ``False``)
        limit_all_gathers (bool): If ``False``, then FSDP allows the CPU
            thread to schedule all-gathers without any extra synchronization.
            If ``True``, then FSDP explicitly synchronizes the CPU thread to
            prevent too many in-flight all-gathers. This ``bool`` only affects
            the sharded strategies that schedule all-gathers. Enabling this can
            help lower the number of CUDA malloc retries.
    """

    def __init__(
        self,
        module: nn.Module,
        process_group: Optional[ProcessGroup] = None,
        sharding_strategy: Optional[ShardingStrategy] = None,
        cpu_offload: Optional[CPUOffload] = None,
        auto_wrap_policy: Optional[Callable] = None,
        backward_prefetch: Optional[BackwardPrefetch] = None,
        mixed_precision: Optional[MixedPrecision] = None,
        ignored_modules: Optional[Iterable[torch.nn.Module]] = None,
        param_init_fn: Optional[Callable[[nn.Module], None]] = None,
        device_id: Optional[Union[int, torch.device]] = None,
        sync_module_states: bool = False,
        forward_prefetch: bool = False,
        limit_all_gathers: bool = False,
        use_orig_params: bool = False,
    ):
        if isinstance(auto_wrap_policy, ParamExecOrderWrapPolicy):
            self._init_param_exec_order_wrap_policy(
                module=module,
                process_group=process_group,
                sharding_strategy=sharding_strategy,
                cpu_offload=cpu_offload,
                auto_wrap_policy=auto_wrap_policy,
                backward_prefetch=backward_prefetch,
                mixed_precision=mixed_precision,
                ignored_modules=ignored_modules,
                param_init_fn=param_init_fn,
                device_id=device_id,
                sync_module_states=sync_module_states,
                forward_prefetch=forward_prefetch,
                limit_all_gathers=limit_all_gathers,
                use_orig_params=use_orig_params,
            )
            return

        torch._C._log_api_usage_once("torch.distributed.fsdp")
        super().__init__()

        self._ignored_modules = self._get_ignored_modules(module, ignored_modules)
        ignored_params, self._ignored_param_names = self._get_ignored_params(
            module, self._ignored_modules
        )
        self._buffer_names = self._get_buffer_names(module)
        if auto_wrap_policy is not None:
            auto_wrap_kwargs = {
                "module": module,
                "auto_wrap_policy": auto_wrap_policy,
                "wrapper_cls": FullyShardedDataParallel,
                "ignored_modules": self._ignored_modules,
                "ignored_params": ignored_params,
                "only_wrap_children": True,  # avoid double wrapping the root
            }
            fsdp_kwargs = {
                "process_group": process_group,
                "sharding_strategy": sharding_strategy,
                "cpu_offload": cpu_offload,
                "backward_prefetch": backward_prefetch,
                "mixed_precision": mixed_precision,
                "param_init_fn": param_init_fn,
                "device_id": device_id,
                "sync_module_states": sync_module_states,
                "forward_prefetch": forward_prefetch,
                "limit_all_gathers": limit_all_gathers,
                "use_orig_params": use_orig_params,
            }
            self._auto_wrap(auto_wrap_kwargs, fsdp_kwargs)

        self.process_group = process_group or _get_default_group()
        self.rank = self.process_group.rank()
        self.world_size = self.process_group.size()
        self.training_state = TrainingState.IDLE
        self.cpu_offload = cpu_offload or CPUOffload()
        self.backward_prefetch = backward_prefetch
        self.forward_prefetch = forward_prefetch
        self.limit_all_gathers = limit_all_gathers
        backward_prefetch_limit = 1
        forward_prefetch_limit = 1
        # We clamp the strategy to `NO_SHARD` for world size of 1 since they
        # are currently functionally equivalent. This may change if/when we
        # integrate FSDP with MoE.
        if self.world_size == 1:
            sharding_strategy = ShardingStrategy.NO_SHARD
        self.sharding_strategy = sharding_strategy or ShardingStrategy.FULL_SHARD
        self.mixed_precision = mixed_precision or MixedPrecision()
        self._use_orig_params = use_orig_params
        # Save a mapping from fully prefixed buffer name to its original dtype
        # since for mixed precision, buffers are restored to their original
        # dtype for model checkpointing
        self._buffer_name_to_orig_dtype: Dict[str, torch.dtype] = {}

        self._check_single_device_module(module, ignored_params)
        device_from_device_id: Optional[torch.device] = self._get_device_from_device_id(
            device_id
        )
        self._materialize_module(
            module, param_init_fn, ignored_params, device_from_device_id
        )
        self._move_module_to_device(module, ignored_params, device_from_device_id)
        self.compute_device = self._get_compute_device(
            module, ignored_params, device_from_device_id
        )
        params_to_flatten = list(self._get_orig_params(module, ignored_params))
        if sync_module_states:
            self._sync_module_states(module, params_to_flatten)

        # This FSDP instance's handles should inherit the same process group,
        # compute device, CPU offload, and mixed precision settings. However,
        # different sharding strategies are allowed.
        config = HandleConfig(
            sharding_strategy_map[self.sharding_strategy],
            self.cpu_offload.offload_params,
            self.mixed_precision.param_dtype,
            self.mixed_precision.reduce_dtype,
            self.mixed_precision.keep_low_precision_grads,
        )
        # Invariant: `self.params` contains exactly the `FlatParameter`s of the
        # handles in `self._handles`
        self._handles: List[FlatParamHandle] = []
        self.params: List[FlatParameter] = []
        self._fsdp_wrapped_module = module
        if params_to_flatten:
            handle = FlatParamHandle(
                params_to_flatten,
                module,
                self.compute_device,
                config,
                self.process_group,
                use_orig_params,
            )
            self._handles.append(handle)
            self.params.append(handle.flat_param)
            self._register_param_handle(handle)
            handle.shard()
            if (
                self.cpu_offload.offload_params
                and handle.flat_param.device != torch.device("cpu")
            ):
                handle.flat_param_to(torch.device("cpu"))
        if not use_orig_params:
            self._check_orig_params_flattened(ignored_params)
            self._register_flat_param()

        self._sync_gradients = True
        self._communication_hook = self._get_default_comm_hook()
        self._communication_hook_state = self._get_default_comm_hook_state()
        self._hook_registered = False

        # Used to prevent running the pre-backward hook multiple times
        self._ran_pre_backward_hook: Dict[_HandlesKey, bool] = {}
        self._is_root: Optional[bool] = None  # `None` indicates not yet set
        # The following attributes are owned by the root FSDP instance and
        # shared with non-root FSDP instances
        self._streams: Dict[str, torch.cuda.Stream] = {}
        self._free_event_queue = _FreeEventQueue()
        self._debug_level = dist.get_debug_level()
        self._exec_order_data = _ExecOrderData(
            self._debug_level,
            backward_prefetch_limit,
            forward_prefetch_limit,
        )
        self._handles_prefetched: Dict[_HandlesKey, bool] = {}
        # Used for guarding against mistargeted backward prefetches
        self._needs_pre_backward_unshard: Dict[_HandlesKey, bool] = {}
        # Used for guarding against mistargeted forward prefetches
        self._needs_pre_forward_unshard: Dict[_HandlesKey, bool] = {}
        # The data structures use tuples of handles to generalize over the case
        # where a module's forward involves multiple handles.

        # `_state_dict_type` controls the `state_dict()` behavior, which is
        # implemented using post-save and pre-load hooks
        self._state_dict_type = StateDictType.FULL_STATE_DICT
        self._state_dict_config = FullStateDictConfig()
        self._register_state_dict_hook(_post_state_dict_hook)
        self._register_load_state_dict_pre_hook(
            _pre_load_state_dict_hook, with_module=True
        )
        self.register_load_state_dict_post_hook(_post_load_state_dict_hook)

    def _get_ignored_modules(
        self,
        root_module: nn.Module,
        _ignored_modules: Optional[Iterable[torch.nn.Module]],
    ) -> Set[nn.Module]:
        """
        Checks that ``_ignored_modules`` is an iterable of ``nn.Module`` s
        without any FSDP instances, and returns the modules contained in their
        module subtrees as a :class:`set`. Nested FSDP instances are excluded,
        but their already-computed ignored modules are included.
        """
        if _ignored_modules is None:
            return set()
        msg_prefix = "`ignored_modules` should be an iterable of `torch.nn.Module`s "
        try:
            ignored_root_modules = set(_ignored_modules)
        except TypeError:
            raise TypeError(msg_prefix + f"but got {type(_ignored_modules)}")
        for module in ignored_root_modules:
            if not isinstance(module, torch.nn.Module):
                raise TypeError(msg_prefix + f"but got an iterable with {type(module)}")
            if isinstance(module, FullyShardedDataParallel):
                raise ValueError("`ignored_modules` should not include FSDP modules")
        # Include child modules and exclude nested FSDP modules themselves
        ignored_modules = set(
            child
            for module in ignored_root_modules
            for child in module.modules()
            if not isinstance(child, FullyShardedDataParallel)
        )
        if root_module in ignored_modules:
            warnings.warn(
                "Trying to ignore the top-level module passed into the FSDP "
                "constructor itself will result in all parameters being "
                f"ignored and is not well-supported: {module}"
            )
        # Include nested FSDP modules' ignored modules
        for submodule in root_module.modules():
            if isinstance(submodule, FullyShardedDataParallel):
                assert hasattr(submodule, "_ignored_modules")
                ignored_modules.update(submodule._ignored_modules)
        return ignored_modules

    def _get_ignored_params(
        self,
        root_module: torch.nn.Module,
        ignored_modules: Set[torch.nn.Module],
    ) -> Tuple[Set[torch.nn.Parameter], Set[str]]:
        """
        Returns the parameters of the modules in ``ignored_modules``,
        excluding any :class:`FlatParameter` s, and their fully prefixed names,
        both as :class:`set` s.
        """
        ignored_params = set(
            p
            for m in ignored_modules
            for p in m.parameters()
            if not _is_fsdp_flattened(p)
        )
        # Conservatively include all shared parameters' names
        param_to_unflat_param_names = _get_param_to_unflat_param_names(
            root_module,
            dedup_shared_params=False,
        )
        ignored_param_names = set()
        for param in ignored_params:
            unflat_param_names = param_to_unflat_param_names[param]
            clean_names = []
            for k in unflat_param_names:
                # Clean any module wrapper prefixes in case of nested wrapping
                clean_names.append(clean_tensor_name(k))
            ignored_param_names.update(clean_names)
        return ignored_params, ignored_param_names

    def _get_buffer_names(self, root_module: nn.Module) -> Set[str]:
        """
        Returns the fully prefixed names of all buffers in the module hierarchy
        rooted at ``root_module`` as a class:`set`.
        """

        def module_fn(module: nn.Module, prefix: str, buffer_names: Set[str]):
            for buffer_name, _ in module.named_buffers(recurse=False):
                # Clean module wrapper prefixes in case of nested wrapping
                prefixed_buffer_name = clean_tensor_name(prefix + buffer_name)
                buffer_names.add(prefixed_buffer_name)

        def return_fn(buffer_names: Set[str], *args):
            return buffer_names

        buffer_names: Set[str] = set()
        return _apply_to_modules(
            root_module,
            module_fn,
            return_fn,
            buffer_names,
        )

    def _auto_wrap(
        self,
        auto_wrap_kwargs: Dict[str, Any],
        fsdp_kwargs: Dict[str, Any],
    ) -> None:
        """
        Recursively auto wraps the root module given by the key "module" in
        ``auto_wrap_kwargs`` with the arguments in ``auto_wrap_kwargs`` and
        ``fsdp_kwargs``.

        Precondition: ``auto_wrap_policy`` contains the arguments expected by
        ``_recursive_wrap()``, where ``auto_wrap_policy`` is not ``None``.
        ``fsdp_kwargs`` contains all FSDP arguments except ``module``.
        """
        auto_wrap_policy = auto_wrap_kwargs["auto_wrap_policy"]
        root_module = auto_wrap_kwargs["module"]
        assert auto_wrap_policy is not None
        # For auto wrapping, submodules should not already be wrapped with FSDP
        # since double wrapping is not supported
        for module_name, module in root_module.named_modules():
            if isinstance(module, FullyShardedDataParallel):
                raise ValueError(
                    f"Expected {module_name} to NOT be FullyShardedDataParallel "
                    "if using an `auto_wrap_policy`"
                )
        mixed_precision = fsdp_kwargs["mixed_precision"]
        if mixed_precision is not None and _contains_batchnorm(root_module):
            _override_batchnorm_mixed_precision(root_module)
            auto_wrap_policy = functools.partial(
                _or_policy, policies=[_wrap_batchnorm_individually, auto_wrap_policy]
            )
            warnings.warn(
                "Both mixed precision and an `auto_wrap_policy` were specified "
                "for FSDP, where the wrapped module has batch norm submodules. "
                "The batch norm submodules will be wrapped as separate FSDP "
                "instances with mixed precision disabled since some batch norm "
                "kernels do not support low precision."
            )
            auto_wrap_kwargs["auto_wrap_policy"] = auto_wrap_policy
        _recursive_wrap(**auto_wrap_kwargs, **fsdp_kwargs)

    def _check_single_device_module(
        self,
        module: nn.Module,
        ignored_params: Set[nn.Parameter],
    ) -> None:
        """
        Raises an error if ``module`` has original parameters on multiple
        devices, ignoring the parameters in ``ignored_params``. Thus, after
        this method, the module must be either fully on the CPU or fully on a
        non-CPU device.
        """
        devices = set(
            param.device for param in self._get_orig_params(module, ignored_params)
        )
        if len(devices) > 1:
            raise RuntimeError(
                f"FSDP only supports single device modules but got params on {devices}"
            )

    def _get_device_from_device_id(
        self,
        device_id: Optional[Union[int, torch.device]],
    ) -> Optional[torch.device]:
        """ """
        if device_id is None:
            return None
        device = (
            device_id
            if isinstance(device_id, torch.device)
            else torch.device(device_id)
        )
        if device == torch.device("cuda"):
            warnings.warn(
                f"FSDP got the argument `device_id` {device_id} on rank "
                f"{self.rank}, which does not have an explicit index. "
                f"FSDP will use the current device {torch.cuda.current_device()}. "
                "If this is incorrect, please explicitly call `torch.cuda.set_device()` "
                "before FSDP initialization or pass in the explicit device "
                "index as the `device_id` argument."
            )
            device = torch.device("cuda", torch.cuda.current_device())
        return device

    def _materialize_module(
        self,
        module: nn.Module,
        param_init_fn: Optional[Callable[[nn.Module], None]],
        ignored_params: Set[nn.Parameter],
        device_from_device_id: Optional[torch.device],
    ) -> None:
        """
        Materializes the wrapped module ``module`` in place if needed: either
        if the module has parameters that use meta device or are torchdistX
        fake tensors.

        This method uses ``param_init_fn`` to materialize the module if the
        function is not ``None`` and falls back to default behavior otherwise.
        For meta device, this moves the module to ``device_from_device_id`` if
        it is not ``None`` or the current device otherwise and calls
        ``reset_parameters()``, and for torchdistX fake tensors, this calls
        ``deferred_init.materialize_module()``.
        """
        is_meta_module = any(
            p.is_meta for p in self._get_orig_params(module, ignored_params)
        )
        is_torchdistX_deferred_init = (
            not is_meta_module
            and _TORCHDISTX_AVAIL
            and any(
                fake.is_fake(p) for p in self._get_orig_params(module, ignored_params)
            )
        )
        if (
            is_meta_module or is_torchdistX_deferred_init
        ) and param_init_fn is not None:
            if not callable(param_init_fn):
                raise ValueError(
                    f"Expected {param_init_fn} to be callable but got {type(param_init_fn)}"
                )
            param_init_fn(module)
        elif is_meta_module:
            # Run default meta device initialization
            materialization_device = (
                device_from_device_id or torch.cuda.current_device()
            )
            module.to_empty(device=materialization_device)
            try:
                with torch.no_grad():
                    module.reset_parameters()
            except BaseException as e:
                warnings.warn(
                    "Unable to call `reset_parameters()` for module on meta "
                    f"device with error {str(e)}. Please ensure your "
                    "module implements a `reset_parameters()` method."
                )
                raise e
        elif is_torchdistX_deferred_init:
            # Run default torchdistX initialization
            deferred_init.materialize_module(
                module,
                check_fn=lambda k: not isinstance(k, FullyShardedDataParallel),
            )

    def _move_module_to_device(
        self,
        module: nn.Module,
        ignored_params: Set[nn.Parameter],
        device_from_device_id: Optional[torch.device],
    ):
        """
        Moves ``module`` depending on ``device_from_device_id`` and its current
        device. This includes moving ignored modules' parameters.

        - If ``device_from_device_id`` is not ``None``, then this moves
        ``module`` to the device.
        - If ``device_from_device_id`` is ``None``, then this does not move
        ``module`` but warns the user if it is on CPU.

        Precondition: ``_check_single_device_module()``.
        """
        cpu_device = torch.device("cpu")
        param = next(self._get_orig_params(module, ignored_params), None)
        if param is None:
            return  # no original parameters to manage
        if device_from_device_id is not None:
            if param.device == cpu_device:
                # NOTE: This includes moving ignored modules' parameters.
                module = module.to(device_from_device_id)
                # TODO: This is a temporary fix to move already- constructed
                # `FlatParameter`s back to CPU if needed. This is needed to
                # make CPU offload work with `device_id`.
                for submodule in module.modules():
                    if (
                        isinstance(submodule, FullyShardedDataParallel)
                        and submodule.cpu_offload.offload_params
                    ):
                        with torch.no_grad():
                            for handle in submodule._handles:
                                handle.flat_param_to(torch.device("cpu"))
        elif param.device == cpu_device:
            warnings.warn(
                "Module is put on CPU and will thus have flattening and sharding"
                " run on CPU, which is less efficient than on GPU. We recommend passing in "
                "`device_id` argument which will enable FSDP to put module on GPU device,"
                " module must also be on GPU device to work with `sync_module_states=True` flag"
                " which requires GPU communication."
            )

    def _get_compute_device(
        self,
        module: nn.Module,
        ignored_params: Set[nn.Parameter],
        device_from_device_id: Optional[torch.device],
    ) -> torch.device:
        """
        Determines and returns this FSDP instance's compute device. If the
        module is already on a non-CPU device, then the compute device is that
        non-CPU device. If the module is on CPU, then the compute device is the
        current device.

        Since this method should be called after materializing the module, any
        non-CPU device should not be meta device. For now, the compute device
        is always a CUDA GPU device with its explicit index.

        Precondition: ``_check_single_device_module()`` and
        ``_move_module_to_device()``.
        """
        # If the module is on GPU already, then that GPU device has priority
        # over the current device
        param = next(self._get_orig_params(module, ignored_params), None)
        if param is not None and param.device.type == "cuda":
            compute_device = param.device
        else:
            compute_device = torch.device("cuda", torch.cuda.current_device())
        if (
            device_from_device_id is not None
            and compute_device != device_from_device_id
        ):
            raise ValueError(
                "Inconsistent compute device and `device_id` on rank "
                f"{self.rank}: {compute_device} vs {device_from_device_id}"
            )
        return compute_device

    def _sync_module_states(
        self, module: nn.Module, params: List[nn.Parameter]
    ) -> None:
        """
        Synchronizes module states (i.e. parameters ``params`` and all
        not-yet-synced buffers) by broadcasting from rank 0 to all ranks.

        Precondition: ``sync_module_states == True`` and ``self.process_group``
        has been set.
        """
        if params and any(param.device == torch.device("cpu") for param in params):
            raise ValueError(
                "Module has CPU parameters, but sync_module_states=True is specified."
                "This only works for GPU module, please specify `device_id` argument or move"
                " module to GPU before init."
            )
        module_states: List[torch.Tensor] = []
        # TODO (awgu): When exposing the original parameters, we need to also
        # use this attribute to prevent re-synchronizing parameters.
        for buffer in module.buffers():
            # Avoid re-synchronizing buffers in case of nested wrapping
            if not getattr(buffer, "_fsdp_synced", False):
                buffer._fsdp_synced = True
                module_states.append(buffer.detach())
        module_states.extend(param.detach() for param in params)
        _sync_params_and_buffers(
            self.process_group,
            module_states,
            _PARAM_BROADCAST_BUCKET_SIZE,
            src=0,
        )

    def _get_orig_params(
        self,
        module: nn.Module,
        ignored_params: Set[nn.Parameter],
    ) -> Iterator[nn.Parameter]:
        """
        Returns an iterator over the original parameters in ``module``,
        ignoring the parameters in ``ignored_params``, any ``FlatParameter``
        s (which may be present due to nested FSDP wrapping), and any original
        parameters already flattened (only relevant when using the original
        parameters).
        """
        param_gen = module.parameters()
        try:
            while True:
                param = next(param_gen)
                if param not in ignored_params and not _is_fsdp_flattened(param):
                    yield param
        except StopIteration:
            pass

    def _check_orig_params_flattened(self, ignored_params: Set[nn.Parameter]) -> None:
        """
        Checks that all original parameters have been flattened and hence made
        invisible to ``named_parameters()``. This should be called as a sanity
        check after flattening the wrapped module's parameters.
        """
        for param_name, param in self.named_parameters():
            if param not in ignored_params and not _is_fsdp_flattened(param):
                raise RuntimeError(
                    f"Found an unflattened parameter: {param_name}; "
                    f"{param.size()} {param.__class__}"
                )

    def _register_param_handle(self, handle: FlatParamHandle) -> None:
        """Registers the parameter handle to this FSDP instance."""
        if handle not in self._handles:
            self._handles.append(handle)

    def _unshard(
        self,
        handles: List[FlatParamHandle],
        unshard_stream: torch.cuda.Stream,
        pre_unshard_stream: torch.cuda.Stream,
    ) -> None:
        """
        Unshards the handles in ``handles``. If the handles are in
        :meth:`summon_full_params` and are using mixed precision, then they are
        forced to full precision.

        Postcondition: Each handle's ``FlatParameter`` 's data is the padded
        unsharded flattened parameter on the compute device.
        """
        if not handles:
            return
        if self.limit_all_gathers:
            event = self._free_event_queue.dequeue_if_needed()
            if event:
                event.synchronize()
        any_ran_pre_unshard = False
        with torch.cuda.stream(pre_unshard_stream):
            for handle in handles:
                ran_pre_unshard = handle.pre_unshard()
                any_ran_pre_unshard = any_ran_pre_unshard or ran_pre_unshard
        if any_ran_pre_unshard:
            unshard_stream.wait_stream(pre_unshard_stream)
        with torch.cuda.stream(unshard_stream):
            for handle in handles:
                handle.unshard()
                handle.post_unshard()

    def _reshard(
        self,  # unused
        handles: List[FlatParamHandle],
        free_unsharded_flat_params: List[bool],
    ) -> None:
        """
        Reshards the handles in ``handles``. ``free_unsharded_flat_params``
        should have the same length as ``handles``, and each element should
        give whether the corresponding handle should free its padded unsharded
        flattened parameter.
        """
        if not handles:
            return
        p_assert(
            len(handles) == len(free_unsharded_flat_params),
            "Expects both lists to have equal length but got "
            f"{len(handles)} and {len(free_unsharded_flat_params)}",
        )
        for handle, free_unsharded_flat_param in zip(
            handles,
            free_unsharded_flat_params,
        ):
            handle.reshard(free_unsharded_flat_param)
            if self.limit_all_gathers and free_unsharded_flat_param:
                free_event = torch.cuda.Event()
                free_event.record()
                self._free_event_queue.enqueue(free_event)
            handle.post_reshard()
        # Since we prefetch entire handles keys at a time, conservatively mark
        # the entire key as no longer prefetched once we free at least one
        handles_key = tuple(handles)
        if any(free_unsharded_flat_params):
            self._handles_prefetched.pop(handles_key, None)

    def _unshard_grads(self, handles: List[FlatParamHandle]) -> None:
        for handle in handles:
            handle.unshard_grad()

    def _reshard_grads(self, handles: List[FlatParamHandle]) -> None:
        for handle in handles:
            handle.reshard_grad()

    @property
    def module(self) -> nn.Module:
        """
        Returns the wrapped module (like :class:`DistributedDataParallel`).
        """
        # FSDP's `.module` must refer to the innermost wrapped module when
        # composing with other module wrappers in order for state dict to work
        if isinstance(self._fsdp_wrapped_module, ActivationWrapper):
            return getattr(self._fsdp_wrapped_module, _CHECKPOINT_WRAPPED_MODULE)
        return self._fsdp_wrapped_module

    @property
    def _has_params(self) -> bool:
        """Returns whether this FSDP instance manages any parameters."""
        return hasattr(self, "_handles") and len(self._handles) > 0

    @property
    def _flat_param(self) -> Optional[FlatParameter]:
        return self._handles[0].flat_param if self._handles else None

    def __getattr__(self, name: str) -> Any:
        """Forward missing attributes to the wrapped module."""
        try:
            return super().__getattr__(name)  # defer to nn.Module's logic
        except AttributeError:
            return getattr(self._fsdp_wrapped_module, name)

    def __getitem__(self, key: int) -> Any:
        """Forward indexing calls in case the module is an ``nn.Sequential``."""
        return self._fsdp_wrapped_module.__getitem__(key)  # type: ignore[operator]

    def check_is_root(self) -> bool:
        self._lazy_init()
        assert self._is_root is not None
        return self._is_root

    @staticmethod
    def fsdp_modules(
        module: nn.Module,
        root_only: bool = False,
    ) -> List["FullyShardedDataParallel"]:
        """
        Returns all nested FSDP instances, possibly including ``module`` itself
        and only including FSDP root modules if ``root_only=True``.

        Args:
            module (torch.nn.Module): Root module, which may or may not be an
                ``FSDP`` module.
            root_only (bool): Whether to return only FSDP root modules.
                (Default: ``False``)

        Returns:
            List[FullyShardedDataParallel]: FSDP modules that are nested in
            the input ``module``.
        """
        return [
            submodule
            for submodule in module.modules()
            if isinstance(submodule, FullyShardedDataParallel)
            and (not root_only or submodule.check_is_root())
        ]

    @staticmethod
    def _fsdp_handles(module: nn.Module) -> List[FlatParamHandle]:
        """
        Returns all nested FSDP instances' handles in the module hierarchy
        rooted at ``module``.
        """
        return [
            handle
            for fsdp_module in FullyShardedDataParallel.fsdp_modules(module)
            for handle in fsdp_module._handles
        ]

    def apply(self, fn: Callable[[nn.Module], None]) -> "FullyShardedDataParallel":
        r"""Applies ``fn`` recursively to every submodule (as returned by ``.children()``)
        as well as self. Typical use includes initializing the parameters of a model
        (see also :ref:`nn-init-doc`).

        Compared to ``torch.nn.Module.apply``, this version additionally gathers
        the full parameters before applying ``fn``. It should not be called from
        within another ``summon_full_params`` context.

        Args:
            fn (:class:`Module` -> None): function to be applied to each submodule

        Returns:
            Module: self
        """
        uninitialized = self._is_root is None
        self._assert_state(TrainingState.IDLE)
        with self._summon_full_params(recurse=False, writeback=True):
            ret = super().apply(fn)

        # Reset lazy init that might be called by _summon_full_params, since
        # it could have set is_root incorrectly for non-root FSDP instances.
        if uninitialized and self._is_root:
            for module in self.fsdp_modules(self):
                module._reset_lazy_init()

        return ret

    def _mixed_precision_enabled_for_params(self) -> bool:
        """
        Whether user explicitly enabled mixed precision for
        parameters or not.
        """
        return self.mixed_precision.param_dtype is not None

    def _mixed_precision_enabled_for_buffers(self) -> bool:
        """
        Whether user explicitly enabled mixed precision for
        buffers or not.
        """
        return self.mixed_precision.buffer_dtype is not None

    def _mixed_precision_enabled_for_reduce(self) -> bool:
        """
        Whether user explicitly enabled mixed precision for
        gradient reduction or not.
        """
        return self.mixed_precision.reduce_dtype is not None

    def _mixed_precision_keep_low_precision_grads(self) -> bool:
        return (
            self.mixed_precision is not None
            and self.mixed_precision.keep_low_precision_grads
        )

    def _low_precision_hook_enabled(self) -> bool:
        """
        Wether a low precision hook is registered or not.
        """
        return (
            self._communication_hook is not None
            and self._communication_hook in LOW_PRECISION_HOOKS
        )

    def _cast_buffers(
        self,
        device: Optional[torch.device] = None,
        dtype: Optional[Dict[str, torch.dtype]] = None,
        memo: Optional[Set] = None,
        recurse: bool = True,
    ) -> None:
        """Move all buffers to the given *device* and *dtype*.
        If *device* is not given, then it will default to
        ``self.compute_device``, otherwise buffer will be moved to ``device``.
        In the case of nested FSDP instances, we will respect the child instance's
        ``compute_device`` configuration.
        If *dtype* is given, it must be a mapping of buffer name to buffer dtype,
            and this argument is currently only given to restore back to original
            buffer types during checkpoint. If *dtype* is not given, and we are
            in mixed precision training, the buffer will be cast to buffer_dtype,
            otherwise the buffer will not be cast.
        Args:
            device (torch.device, Optional):
                device to cast buffers to (defaults to compute_device)
            dtype: (Dict[str, torch.dtype], Optional):
                Mapping of buffer name to their dtype to cast to.
            memo (Set, Optional):
                set of modules that have already been processed
            recurse (bool, Optional):
                Whether to call _cast_buffers recursively on nested FSDP
                instances (default is True).
        """
        if memo is None:
            memo = set()
        for module in self.modules():
            if (
                module is not self
                and isinstance(module, FullyShardedDataParallel)
                and recurse
            ):
                # Allow any child FSDP instances to handle their own buffers.
                module._cast_buffers(
                    device=device, dtype=dtype, memo=memo, recurse=recurse
                )
            elif module not in memo:
                memo.add(module)
                for name, buf in module.named_buffers(recurse=False):
                    if buf is None:
                        continue
                    buf = buf.to(device=device or self.compute_device)
                    if name not in self._buffer_name_to_orig_dtype:
                        self._buffer_name_to_orig_dtype[name] = buf.dtype
                    # If given, cast buffer to the given dtype. This is used to
                    # suppport mixed precision for buffers
                    # (given by self.mixed_precision.buffer_dtype) and also used
                    # to restore the buffer dtype to the original precision for
                    # state_dict() calls.
                    # Note that non-floating point buffers are not casted.
                    if torch.is_floating_point(buf):
                        # We are restoring the original buffer type in
                        # preparation for checkpoint.
                        if dtype:
                            buf = buf.to(dtype=dtype[name])
                        # Note that we don't pass in self.mixed_precision.buffer_dtype
                        # recursively into _cast_buffers, as we want to respect
                        # mp config for child FSDP instances.
                        elif self._mixed_precision_enabled_for_buffers():
                            buf = buf.to(self.mixed_precision.buffer_dtype)

                    setattr(module, name, buf)

    def _reset_lazy_init(self) -> None:
        """
        Reset instance so :func:`_lazy_init` will run on the next forward.
        """
        self._is_root: Optional[bool] = None
        for p in self.params:
            if hasattr(p, "_local_shard"):
                # We only need to `del` `_local_shard` because
                # `_init_param_attributes()` gates the logic based on its
                # existence (and not any of the other attributes).
                del p._local_shard  # type: ignore[attr-defined]

    def _lazy_init(self) -> None:
        """
        Performs initialization lazily, typically right before the first
        forward pass. The laziness is needed to ensure that the parameter
        device/dtype and the FSDP hierarchy have finalized.

        This method's actual logic only runs on the root FSDP instance, which
        performs initialization for all non-root FSDP instances to avoid
        partial initialization.
        """
        if self._is_root is not None:
            return  # no-op: already initialized
        if not torch.cuda.is_available():
            # Allow the FSDP constructor to run even without CUDA but check
            # this once we start real execution
            raise RuntimeError("FSDP does not support CPU only execution")
        # The following logic is only run on the root FSDP instance since it
        # will set `_is_root=False` for the non-root instances
        self._is_root = True
        self._assert_state(TrainingState.IDLE)
        self._init_streams()
        self._cast_buffers(recurse=True)
        for handle in self._handles:
            self._init_param_attributes(handle)
        self._exec_order_data.init(self, self.process_group)
        # Initialize non-root FSDP instances and share attributes from the root
        # to non-root instances
        inconsistent_limit_all_gathers = False
        for fsdp_module in self.fsdp_modules(self):
            if fsdp_module is not self:
                # Relax the assert for non-root FSDP instances in case the
                # nested initialized module is wrapped again in FSDP later (e.g.
                # after training to run inference)
                assert fsdp_module._is_root is None or not fsdp_module._is_root, (
                    "Non-root FSDP instance's `_is_root` should not have been "
                    "set yet or should have been set to `False`"
                )
                fsdp_module._is_root = False
                fsdp_module._streams = self._streams
                fsdp_module._exec_order_data = self._exec_order_data
                if fsdp_module.limit_all_gathers != self.limit_all_gathers:
                    # Prefer the root's value
                    inconsistent_limit_all_gathers = True
                    fsdp_module.limit_all_gathers = self.limit_all_gathers
                fsdp_module._free_event_queue = self._free_event_queue
                fsdp_module._handles_prefetched = self._handles_prefetched
                fsdp_module._needs_pre_backward_unshard = (
                    self._needs_pre_backward_unshard
                )
                for handle in fsdp_module._handles:
                    fsdp_module._init_param_attributes(handle)
        if inconsistent_limit_all_gathers:
            warnings.warn(
                "Found inconsistent `limit_all_gathers` values across FSDP "
                f"instances on rank {self.rank}. Using the root FSDP's value "
                f"of {self.limit_all_gathers} for all instances."
            )

    # TODO (awgu): Move this to the `FlatParamHandle` class later
    @torch.no_grad()
    def _init_param_attributes(self, handle: FlatParamHandle) -> None:
        """
        We manage several attributes on each Parameter instance.
        A few attributes are set here:
            ``_local_shard``: a single shard of the parameter. This is needed to
                recover the shard after rebuilding full parameter in forward
                and backward.
            ``_full_param_padded``: the full weight (padded to be evenly
                divisible by ``world_size``), used for computation in the
                forward and backward pass. It is initialized with the
                appropriate size and then has its storage freed. This will be
                resized in place and only materialized (via all-gather) as needed.
        Another attribute is set by :func:`_register_post_backward_hooks`:
            ``_post_backward_hook_state``: it holds the parameter's AccumulateGrad object
                and the registered post hook handle.
        """
        p = handle.flat_param
        # If _local_shard has been set in the first lazy init and
        # current parameter is pointed to _local_shard, no need to
        # set the _local_shard again.
        if hasattr(p, "_local_shard"):
            # If CPU offloading, p._local_shard should have been placed on CPU
            # during its first lazy construction.
            if self.cpu_offload.offload_params:
                assert p._local_shard.device == torch.device(  # type: ignore[attr-defined]
                    "cpu"
                ), (
                    "Expected p._local_shard to be on CPU, "  # type: ignore[attr-defined]
                    f"but it's on {p._local_shard.device}"  # type: ignore[attr-defined]
                )
            return

        # A single shard of the parameters. Also makes p._local_shard to be on
        # CPU if we are CPU offloading, since p.data would be on CPU during
        # init.
        if self.cpu_offload.offload_params:
            assert p.device == torch.device("cpu"), (
                "Expected param to be on CPU when cpu_offloading is enabled. "
                "If CPU offloading is enabled correctly, you may be "
                "accidentally moving the model to CUDA after FSDP initialization."
            )
        p._local_shard = p.data  # type: ignore[attr-defined]
        # If CPU offloading, pin the memory to enable faster CPU -> GPU device
        # transfer.
        if self.cpu_offload.offload_params:
            assert p._local_shard.device == torch.device("cpu")  # type: ignore[attr-defined]
            p._local_shard = p._local_shard.pin_memory()  # type: ignore[attr-defined]
            # When offloading parameters, also move the grad shard to CPU during
            # backward pass. In this case, it's important to pre-allocate the
            # CPU grad shard in pinned memory so that we can do a non-blocking
            # transfer.
            p._cpu_grad = torch.zeros_like(  # type: ignore[attr-defined]
                p, device=torch.device("cpu")
            ).pin_memory()

        # If mixed_precision, maintain reduced precision param shard on
        # compute_device for computation in fwd/bwd. We resize storage to 0 here
        # and rematerialize before building the full param when needed. After
        # fwd/bwd, it is freed and we only hold on to the full precision shard.
        # As a result, this reduced precision shard is not allocated if we are
        # not in the forward/backward pass.
        if self._mixed_precision_enabled_for_params():
            p._mp_shard = torch.zeros_like(
                p._local_shard,
                device=self.compute_device,
                dtype=self.mixed_precision.param_dtype,
            )
            _free_storage(p._mp_shard)

        # We also maintain a full-sized parameter of type self.compute_dtype.
        # We resize the storage to size 0 at init (here) and only materialize
        # as needed. The storage may contain padding elements so that it is
        # evenly divisible by world_size, although these padding elements will
        # be removed before the relevant computation.
        if handle.uses_sharded_strategy:  # type: ignore[attr-defined]
            # We set p._full_param_padded's dtype to the desired parameter dtype
            # in the case of mixed precision. This is so that when we all_gather
            # into full_param_padded it can occur without issues and result in
            # full_param_padded having the expected param_dtype.
            full_param_dtype = (
                p.dtype
                if not self._mixed_precision_enabled_for_params()
                else self.mixed_precision.param_dtype
            )
            p._full_param_padded = torch.zeros(  # type: ignore[attr-defined]
                p.numel() * self.world_size,
                device=self.compute_device,
                dtype=full_param_dtype,
            )
            p._padded_unsharded_size = p._full_param_padded.size()  # type: ignore[attr-defined]
            _free_storage(p._full_param_padded)  # type: ignore[attr-defined]

            if self._mixed_precision_enabled_for_params():
                p._full_prec_full_param_padded = torch.zeros(  # type: ignore[attr-defined]
                    p.numel() * self.world_size,
                    device=self.compute_device,
                    dtype=p.dtype,  # full precision
                )
                _free_storage(p._full_prec_full_param_padded)

        # Track whether the `FlatParameter`'s post-backward hook has been
        # called for validation in `_wait_for_post_backward()`
        p._post_backward_called = False

    def _init_streams(self) -> None:
        """Initializes CUDA streams for overlapping data transfer and
        computation. This should only be called on the root FSDP instance."""
        assert self._is_root
        assert torch.cuda.is_available()
        # Stream for unshard logic, including allocating the all-gather
        # destination tensors and the all-gathers themselves.
        self._streams["unshard"] = torch.cuda.Stream()
        # Stream for overlapping gradient reduction with the backward pass
        # gradient computation.
        self._streams["post_backward"] = torch.cuda.Stream()
        # Stream for pre-unshard logic, namely allocations and writes for
        # CPU offloading (H2D copy) and mixed precision (low precision cast).
        self._streams["pre_unshard"] = torch.cuda.Stream()

    def _prefetch_handles(
        self,
        current_handles_key: _HandlesKey,
    ) -> None:
        """
        Prefetches the next handles if needed (without synchronization). An
        empty handles key cannot prefetch.
        """
        if not current_handles_key:
            return
        handles_to_prefetch = self._get_handles_to_prefetch(current_handles_key)
        for handles_key in handles_to_prefetch:
            # Prefetch the next set of handles without synchronizing to allow
            # the sync to happen as late as possible to maximize overlap
            self._unshard(
                handles_key, self._streams["unshard"], self._streams["pre_unshard"]
            )
            self._handles_prefetched[handles_key] = True

    def _get_handles_to_prefetch(
        self,
        current_handles_key: _HandlesKey,
    ) -> List[_HandlesKey]:
        """
        Returns a :class:`list` of the handles keys to prefetch for the next
        module(s), where ``current_handles_key`` represents the current module.

        "Prefetching" refers to running the unshard logic early (without
        synchronization), and the "next" modules depend on the recorded
        execution order and the current training state.
        """
        training_state = self._get_training_state(current_handles_key)
        valid_training_states = (
            HandleTrainingState.BACKWARD_PRE,
            HandleTrainingState.BACKWARD_POST,
            HandleTrainingState.FORWARD,
        )
        p_assert(
            training_state in valid_training_states,
            f"Prefetching is only supported in {valid_training_states} but "
            f"currently in {training_state}",
        )
        eod = self._exec_order_data
        target_handles_keys: List[_HandlesKey] = []
        if (
            training_state == HandleTrainingState.BACKWARD_PRE
            and self.backward_prefetch == BackwardPrefetch.BACKWARD_PRE
        ) or (
            training_state == HandleTrainingState.BACKWARD_POST
            and self.backward_prefetch == BackwardPrefetch.BACKWARD_POST
        ):
            target_handles_keys = [
                target_handles_key
                for target_handles_key in eod.get_handles_to_backward_prefetch(
                    current_handles_key
                )
                if self._needs_pre_backward_unshard.get(target_handles_key, False)
                and not self._handles_prefetched.get(target_handles_key, False)
            ]
        elif training_state == HandleTrainingState.FORWARD and self.forward_prefetch:
            target_handles_keys = [
                target_handles_key
                for target_handles_key in eod.get_handles_to_forward_prefetch(
                    current_handles_key
                )
                if self._needs_pre_forward_unshard.get(target_handles_key, False)
                and not self._handles_prefetched.get(target_handles_key, False)
            ]
        return target_handles_keys

    def _get_training_state(
        self,
        handles_key: _HandlesKey,
    ) -> HandleTrainingState:
        """Returns the training state of the handles in ``handles_key``."""
        p_assert(len(handles_key) > 0, "Expects a non-empty handles key")
        training_states = set(handle._training_state for handle in handles_key)
        p_assert(
            len(training_states) == 1,
            f"Expects uniform training state but got {training_states}",
        )
        return next(iter(training_states))

    @staticmethod
    def set_state_dict_type(
        module: nn.Module,
        state_dict_type: StateDictType,
        state_dict_config: Optional[StateDictConfig] = None,
    ) -> Tuple[StateDictType, StateDictConfig]:
        """
        Set the ``state_dict_type`` and the corresponding (optional)
        configurations of all the descendant FSDP modules of the target module.
        The target module does not have to be a FSDP module. If the target
        module is a FSDP module, its ``state_dict_type`` will also be changed.

        .. note:: This API should be called for only the top-level (root)
            module.

        .. note:: This API enables users to transparently use the conventional
            ``state_dict`` API to take model checkpoints in cases where the
            root FSDP module is wrapped by another ``nn.Module``. For example,
            the following will ensure ``state_dict`` is called on all non-FSDP
            instances, while dispatching into `sharded_state_dict` implementation
            for FSDP:

        Example::

            >>> # xdoctest: +SKIP("undefined variables")
            >>> model = DDP(FSDP(...))
            >>> FSDP.set_state_dict_type(
            >>>     model,
            >>>     StateDictType.SHARDED_STATE_DICT,
            >>>     ShardedStateDictConfig(offload_to_cpu=True),
            >>> )
            >>> checkpoint = model.state_dict()

        Args:
            module (torch.nn.Module): Root module.
            state_dict_type (StateDictType): the desired ``state_dict_type`` to set.
            state_dict_config (Optional[StateDictConfig]): the configuration for the
                target ``state_dict_type``.
        """
        _state_dict_type_to_config = {
            StateDictType.FULL_STATE_DICT: FullStateDictConfig,
            StateDictType.LOCAL_STATE_DICT: LocalStateDictConfig,
            StateDictType.SHARDED_STATE_DICT: ShardedStateDictConfig,
        }

        prev_state_dict_type = None
        prev_state_dict_config = None
        # Use the default config if a state_dict config is not set.
        if state_dict_config is None:
            state_dict_config = _state_dict_type_to_config[state_dict_type]()
        for submodule in FullyShardedDataParallel.fsdp_modules(module):
            if prev_state_dict_type is None:
                prev_state_dict_type = submodule._state_dict_type
            if prev_state_dict_config is None:
                prev_state_dict_config = submodule._state_dict_config
            if prev_state_dict_type != submodule._state_dict_type:
                raise RuntimeError("All FSDP module should the same state_dict_type.")
            if not isinstance(
                submodule._state_dict_config, type(prev_state_dict_config)
            ):
                raise RuntimeError(
                    "All FSDP modules should have the same type of state_dict_config."
                )

            expected_state_dict_config_type = _state_dict_type_to_config[
                state_dict_type
            ]
            if expected_state_dict_config_type != type(state_dict_config):
                raise RuntimeError(
                    f"Expected state_dict_config of type {expected_state_dict_config_type} "
                    f"but got {type(state_dict_config)}"
                )
            submodule._state_dict_type = state_dict_type
            submodule._state_dict_config = state_dict_config

        return prev_state_dict_type, prev_state_dict_config

    @staticmethod
    @contextlib.contextmanager
    def state_dict_type(
        module: nn.Module,
        state_dict_type: StateDictType,
        state_dict_config: Optional[StateDictConfig] = None,
    ) -> Generator:
        """
        A context manager to set the ``state_dict_type`` of all the descendant
        FSDP modules of the target module. This context manager has the same
        functions as :meth:`set_state_dict_type`. Read the document of
        :meth:`set_state_dict_type` for the detail.

        Example::

            >>> # xdoctest: +SKIP("undefined variables")
            >>> model = DDP(FSDP(...))
            >>> with FSDP.state_dict_type(
            >>>     model,
            >>>     StateDictType.SHARDED_STATE_DICT,
            >>> ):
            >>>     checkpoint = model.state_dict()

        Args:
            module (torch.nn.Module): Root module.
            state_dict_type (StateDictType): the desired ``state_dict_type`` to set.
            state_dict_config (Optional[StateDictConfig]): the configuration for the
                target ``state_dict_type``.
        """
        prev_state_dict_type = None
        prev_state_dict_config = None
        try:
            (
                prev_state_dict_type,
                prev_state_dict_config,
            ) = FullyShardedDataParallel.set_state_dict_type(
                module, state_dict_type, state_dict_config
            )
            yield
        except Exception as e:
            raise e
        else:
            assert prev_state_dict_type is not None
            assert prev_state_dict_config is not None
        finally:
            if prev_state_dict_type is not None and prev_state_dict_config is not None:
                FullyShardedDataParallel.set_state_dict_type(
                    module, prev_state_dict_type, prev_state_dict_config
                )

    def _convert_to_wrapped_module_name(self, module_name: str) -> str:
        module_name = module_name.replace(f"{FSDP_PREFIX}", "")
        module_name = module_name.replace(f"{FSDP_WRAPPED_MODULE}", "")
        if module_name:
            module_name = f"{module_name}."
        # Activation checkpoint adds a prefix that has to be
        # removed as well.
        module_name = module_name.replace(_CHECKPOINT_PREFIX, "")
        return module_name

    @property
    def _param_fqns(self) -> Iterator[Tuple[str, str, str]]:
        if not self._has_params:
            return
        for param_name, module_name in self._handles[0].parameter_module_names():
            module_name = self._convert_to_wrapped_module_name(module_name)
            fqn = f"{module_name}{param_name}"
            yield fqn, param_name, module_name

    @property
    def _shared_param_fqns(self) -> Iterator[Tuple[str, str, str]]:
        for param_name, module_name in self._handles[0].shared_parameter_module_names():
            module_name = self._convert_to_wrapped_module_name(module_name)
            fqn = f"{module_name}{param_name}"
            yield fqn, param_name, module_name

    def state_dict(self, *args, **kwargs):
        """
        This is the entry point of all three FSDP ``state_dict`` APIs: full,
        local, and sharded. For the full state dict
        (``StateDictType.FULL_STATE_DICT``), FSDP attempts to unshard the model
        on all ranks, which may result in an OOM error if the full model cannot
        fit on a single GPU. In that case, users may pass in a
        :class:`FullStateDictConfig` to only save the checkpoint on rank 0 and/
        or to offload it to CPU memory layer by layer, enabling much larger
        checkpoints. If the full model cannot fit in CPU memory, then users may
        instead take a local state dict (``StateDictType.LOCAL_STATE_DICT``)
        that only saves the local shard of the model. The sharded state dict
        (``StateDictType.SHARDED_STATE_DICT``) saves the model parameters as
        ``ShardedTensor`` s. The ``state_dict`` type can be configured using
        the :meth:`state_dict_type` context manager.

        Example::

            >>> # xdoctest: +SKIP("undefined variables")
            >>> import torch
            >>> from torch.distributed.fsdp import FullyShardedDataParallel as FSDP
            >>> from torch.distributed.fsdp import StateDictType
            >>> torch.cuda.set_device(device_id)
            >>> my_module = nn.Linear(...)
            >>> sharded_module = FSDP(my_module)
            >>> full_state_dict_config = FullStateDictConfig(offload_to_cpu=True, rank0_only=True)
            >>> with FSDP.state_dict_type(sharded_module, StateDictType.FULL_STATE_DICT, full_state_dict_config):
            >>>     full_dict = sharded_module.state_dict()
            >>> full_dict.keys()
            >>> odict_keys(['weight', 'bias'])
            >>> # using local state dict
            >>> with FSDP.state_dict_type(sharded_module, StateDictType.LOCAL_STATE_DICT):
            >>>     local_dict = sharded_module.state_dict()
            >>> local_dict.keys()
            >>> odict_keys(['flat_param', 'inner.flat_param'])

        .. warning:: This needs to be called on all ranks since it uses
            collective communications.
        """
        # TODO (rohan-varma): separate these out once a state_dict pre-hook
        # is available.
        if torch.cuda.is_available():
            torch.cuda.synchronize()
        self._lazy_init()
        if self._is_root:
            _clear_grads_if_needed(self._fsdp_handles(self))
        if self._state_dict_type == StateDictType.FULL_STATE_DICT:
            # Get config args
            full_state_dict_config = (
                self._state_dict_config
                if self._state_dict_config is not None
                else FullStateDictConfig()
            )
            rank0_only = full_state_dict_config.rank0_only
            offload_to_cpu = full_state_dict_config.offload_to_cpu
            summon_ctx = (
                self._summon_full_params(
                    recurse=False,
                    writeback=False,
                    offload_to_cpu=offload_to_cpu,
                    rank0_only=rank0_only,
                )
                if self.training_state != TrainingState.SUMMON_FULL_PARAMS
                else contextlib.suppress()
            )
            with summon_ctx:
                # Since buffers are not sharded and stay casted, restore them to their
                # original user module specified types for checkpoint. We take care to
                # recast in post_state_dict_hook for consistency with the fact that
                # buffers stay casted after forward/backward. We must have the
                # call here instead of above because _summon_full_params itself
                # calls _lazy_init() which would cast the buffers.
                if self._is_root and self._mixed_precision_enabled_for_buffers():
                    self._cast_buffers(
                        dtype=self._buffer_name_to_orig_dtype, recurse=False
                    )
                state_dict = super().state_dict(*args, **kwargs)

            # TODO: support offload to CPU in post state dict hook.
            if not rank0_only or self.rank == 0:
                return state_dict
            else:
                return {}

        elif (
            self._state_dict_type == StateDictType.LOCAL_STATE_DICT
            or self._state_dict_type == StateDictType.SHARDED_STATE_DICT
        ):
            if self._has_params and not self._handles[0].uses_sharded_strategy:
                raise RuntimeError(
                    "sharded_state_dict/local_state_dict can only be called "
                    "when parameters are flatten and sharded."
                )
            return super().state_dict(*args, **kwargs)
        else:
            raise ValueError(f"Unknown StateDictType {self._state_dict_type}.")

    def forward(self, *args: Any, **kwargs: Any) -> Any:
        """
        Runs the forward pass for the wrapped module, inserting FSDP-specific
        pre- and post-forward sharding logic.
        """
        with torch.autograd.profiler.record_function(
            "FullyShardedDataParallel.forward"
        ):
            self._lazy_init()
            args, kwargs = self._fsdp_root_pre_forward(*args, **kwargs)
            unused = None
            unshard_fn = functools.partial(
                self._pre_forward_unshard, handles=self._handles
            )
            # Do not free the root's parameters in the post-forward for
            # `FULL_SHARD` with the intention that they are immediately used
            # for backward computation (though this may not be true)
            free_unsharded_flat_params = [
                not self._is_root
                and handle._config.sharding_strategy
                == HandleShardingStrategy.FULL_SHARD
                for handle in self._handles
            ]
            reshard_fn = functools.partial(
                self._reshard,
                self._handles,
                free_unsharded_flat_params,
            )
            self._pre_forward(self._handles, unshard_fn, unused, unused)
            for handle in self._handles:
                p_assert(
                    handle.flat_param.device == self.compute_device,
                    "Expected `FlatParameter` to be on the compute device "
                    f"{self.compute_device} but got {handle.flat_param.device}",
                )
            output = self._fsdp_wrapped_module(*args, **kwargs)
            return self._post_forward(self._handles, reshard_fn, unused, unused, output)

    def _pre_forward(
        self,
        handles: List[FlatParamHandle],
        unshard_fn: Optional[Callable],
        module: nn.Module,
        input: Any,
    ):
        """
        Runs the pre-forward logic. This includes an opportunity to unshard
        currently sharded parameters such as those for the current forward and
        registering post-backward hooks for these current parameters.

        Args:
            handles (List[FlatParamHandle]): Handles giving the parameters
                used in the current forward.
            unshard_fn (Optional[Callable]): A callable to unshard any
                currently sharded parameters or ``None`` to not do any
                unsharding.
            module (nn.Module): Unused; expected by the hook signature.
            input (Any): Unused; expected by the hook signature.
        """
        self.training_state = TrainingState.FORWARD_BACKWARD
        self._exec_order_data.record_pre_forward(handles, self.training)
        for handle in handles:
            handle._training_state = HandleTrainingState.FORWARD
        if unshard_fn is not None:
            unshard_fn()
        # Register post-backward hooks to reshard the parameters and
        # reduce-scatter their gradients. They must be re-registered every
        # forward pass in case the `grad_fn` is mutated.
        self._register_post_backward_hooks(handles)

    def _pre_forward_unshard(
        self,
        handles: List[FlatParamHandle],
    ) -> None:
        """Unshards parameters in the pre-forward."""
        if handles:
            self._unshard(
                handles, self._streams["unshard"], self._streams["pre_unshard"]
            )
            handles_key = tuple(handles)
            self._needs_pre_forward_unshard[handles_key] = False
            torch.cuda.current_stream().wait_stream(self._streams["unshard"])
            self._prefetch_handles(handles_key)

    def _post_forward(
        self,
        handles: List[FlatParamHandle],
        reshard_fn: Optional[Callable],
        module: nn.Module,
        input: Any,
        output: Any,
    ) -> Any:
        """
        Runs the post-forward logic. This includes an opportunity to reshard
        currently unsharded parameters such as those used in the current
        forward and registering pre-backward hooks on the forward outputs.

        Args:
            handles (List[FlatParamHandle]): Handles giving the parameters
                used in the current forward.
            reshard_fn (Optional[Callable]): A callable to reshard any
                currently unsharded parameters (e.g. from the current forward)
                or ``None`` to not do any resharding.
            module (nn.Module): Unused; expected by the hook signature.
            input (Any): Unused; exepcted by the hook signature.
            output (Any): Forward pass output; pre-backward hooks are
                registered on the tensors that require gradients in this
                output.

        Postcondition: Each ``FlatParameter`` 's data points to the sharded
        flattened parameter.
        """
        self._exec_order_data.record_post_forward(handles)
        if reshard_fn is not None:
            reshard_fn()
        # Register pre-backward hooks to unshard the flattened parameters
        # for the gradient computation (if needed)
        output = self._register_pre_backward_hooks(output, handles)
        self.training_state = TrainingState.IDLE
        for handle in handles:
            handle._training_state = HandleTrainingState.IDLE
        return output

    def _fsdp_root_pre_forward(self, *args, **kwargs):
        """
        Runs pre-forward logic specific to the root FSDP instance, which should
        run before any individual module's pre-forward. This includes
        synchronizing with the previous iteration and casting the forward
        inputs appropriately. If this is called on a non-root FSDP instance,
        then the forward inputs are returned directly.
        """
        p_assert(self._is_root is not None, "Expects a root FSDP to have been set")
        if not self._is_root:
            return args, kwargs
        if self.forward_prefetch:
            for fsdp_module in self.fsdp_modules(self):
                handles_key = tuple(fsdp_module._handles)
                if handles_key:
                    self._needs_pre_forward_unshard[handles_key] = True
        _wait_for_computation_stream(
            torch.cuda.current_stream(),
            self._streams["unshard"],
            self._streams["pre_unshard"],
        )
        _clear_grads_if_needed(self._fsdp_handles(self))
        input_dtype = (
            self.mixed_precision.param_dtype
            if self._mixed_precision_enabled_for_params()
            else None
        )
        args, kwargs = _prepare_forward_inputs(
            self.compute_device, input_dtype, *args, **kwargs
        )
        return args, kwargs

    @staticmethod
    @contextlib.contextmanager
    def summon_full_params(
        module,
        recurse: bool = True,
        writeback: bool = True,
        rank0_only: bool = False,
        offload_to_cpu: bool = False,
        with_grads: bool = False,
    ) -> Generator:
        r"""A context manager to expose full params for FSDP instances.
        Can be useful *after* forward/backward for a model to get
        the params for additional processing or checking. It can take a non-FSDP
        module and will summon full params for all contained FSDP modules as
        well as their children, depending on the ``recurse`` argument.

        .. note:: This can be used on inner FSDPs.
        .. note:: This can *not* be used within a forward or backward pass. Nor
            can forward and backward be started from within this context.
        .. note:: Parameters will revert to their local shards after the context
            manager exits, storage behavior is the same as forward.
        .. note:: The full parameters can be modified, but only the portion
            corresponding to the local param shard will persist after the
            context manager exits (unless ``writeback=False``, in which case
            changes will be discarded). In the case where FSDP does not shard
            the parameters, currently only when ``world_size == 1``, or ``NO_SHARD``
            config, the modification is persisted regardless of ``writeback``.
        .. note:: This method works on modules which are not FSDP themselves but
            may contain multiple independent FSDP units. In that case, the given
            arguments will apply to all contained FSDP units.

        .. warning:: Note that ``rank0_only=True`` in conjunction with
            ``writeback=True`` is not currently supported and will raise an
            error. This is because model parameter shapes would be different
            across ranks within the context, and writing to them can lead to
            inconsistency across ranks when the context is exited.

        .. warning:: Note that ``offload_to_cpu`` and ``rank0_only=False`` will
            result in full parameters being redundantly copied to CPU memory for
            GPUs that reside on the same machine, which may incur the risk of
            CPU OOM. It is recommended to use ``offload_to_cpu`` with
            ``rank0_only=True``.

        Args:
            recurse (bool, Optional): recursively summon all params for nested
                FSDP instances (default: True).
            writeback (bool, Optional): if ``False``, modifications to params are
                discarded after the context manager exits;
                disabling this can be slightly more efficient (default: True)
            rank0_only (bool, Optional): if ``True``, full parameters are
                materialized on only global rank 0. This means that within the
                context, only rank 0 will have full parameters and the other
                ranks will have sharded parameters. Note that setting
                ``rank0_only=True`` with ``writeback=True`` is not supported,
                as model parameter shapes will be different across ranks
                within the context, and writing to them can lead to
                inconsistency across ranks when the context is exited.
            offload_to_cpu (bool, Optional): If ``True``, full parameters are
                offloaded to CPU. Note that this offloading currently only
                occurs if the parameter is sharded (which is only not the case
                for world_size = 1 or ``NO_SHARD`` config). It is recommended
                to use ``offload_to_cpu`` with ``rank0_only=True`` to avoid
                redundant copies of model parameters being offloaded to the same CPU memory.
            with_grads (bool, Optional): If ``True``, gradients are also
                unsharded with the parameters. Currently, this is only
                supported when passing ``use_orig_params=True`` to the FSDP
                constructor and ``offload_to_cpu=False`` to this method.
                (Default: ``False``)
        """
        # Note that we specify root_only as FSDP roots will handle summoning
        # child FSDP instances based on recurse argument.
        root_fsdp_modules = FullyShardedDataParallel.fsdp_modules(
            module, root_only=True
        )
        # Summon all params for all FSDP instances
        with contextlib.ExitStack() as stack:
            for module in root_fsdp_modules:
                stack.enter_context(
                    module._summon_full_params(
                        recurse=recurse,
                        writeback=writeback,
                        rank0_only=rank0_only,
                        offload_to_cpu=offload_to_cpu,
                        with_grads=with_grads,
                    )
                )
            # Yield to the caller, with full params in all FSDP instances.
            yield
        # Exiting from the ExitStack will reshard all params.
        return

    @contextlib.contextmanager
    def _summon_full_params(
        self,
        recurse: bool = True,
        writeback: bool = True,
        rank0_only: bool = False,
        offload_to_cpu: bool = False,
        with_grads: bool = False,
    ):
        if with_grads and (offload_to_cpu or not self._use_orig_params):
            raise NotImplementedError(
                f"with_grads={with_grads} "
                f"use_orig_params={self._use_orig_params} "
                f"offload_to_cpu={offload_to_cpu} "
                f"is not supported yet"
            )
        if writeback and rank0_only:
            raise ValueError(
                "writeback=True and rank0_only=True is not supported, as model "
                "parameter shapes will be different across ranks, and writing "
                "to them can lead to inconsistencies across ranks when the "
                "context is exited."
            )
        if offload_to_cpu and not rank0_only:
            warnings.warn(
                "offload_to_cpu and rank0_only=False will result in "
                "full parameters being redundantly copied to CPU memory for "
                "GPUs that reside on the same machine, which may incur the risk of "
                "CPU OOM. It is recommended to use ``offload_to_cpu`` with "
                "rank0_only=True."
            )

        if recurse:
            with contextlib.ExitStack() as stack:
                for module in self.fsdp_modules(self):
                    stack.enter_context(
                        module._summon_full_params(
                            recurse=False,
                            writeback=writeback,
                            rank0_only=rank0_only,
                            offload_to_cpu=offload_to_cpu,
                            with_grads=with_grads,
                        )
                    )
                yield
            return

        torch.cuda.synchronize()
        self._lazy_init()
        self._assert_state([TrainingState.IDLE])
        for handle in self._handles:
            assert handle._training_state == HandleTrainingState.IDLE
        self.training_state = TrainingState.SUMMON_FULL_PARAMS
        for handle in self._handles:
            handle._training_state = HandleTrainingState.SUMMON_FULL_PARAMS

        if self._is_root:
            _clear_grads_if_needed(self._fsdp_handles(self))
        free_unsharded_flat_params = [
            handle.needs_unshard() for handle in self._handles
        ]
        # No need to call `wait_stream()` since we unshard in the computation
        # stream directly
        computation_stream = torch.cuda.current_stream()
        self._unshard(self._handles, computation_stream, computation_stream)
        if with_grads:
            self._unshard_grads(self._handles)

        if rank0_only and self.rank != 0:
            # Free the unsharded flattened parameter early
            self._reshard(self._handles, free_unsharded_flat_params)
            if with_grads:
                self._reshard_grads(self._handles)
            try:
                yield
            finally:
                self.training_state = TrainingState.IDLE
                for handle in self._handles:
                    handle._training_state = HandleTrainingState.IDLE
        else:
            # Unflatten the unsharded flattened parameters
            with contextlib.ExitStack() as stack:
                # Invariant: rank == 0 or !rank0_only
                for handle in self._handles:
                    if offload_to_cpu and handle.uses_sharded_strategy:
                        stack.enter_context(handle.to_cpu())
                        # TODO (awgu): Since PyTorch enforces that a parameter
                        # and its gradients need to match metadata (e.g.
                        # device), we must move gradients to CPU *after* we
                        # move parameters.
                # TODO (awgu): This FPW call assumes 1 `FlatParameter`
                if not self._use_orig_params:
                    stack.enter_context(self._unflatten_as_params())
                try:
                    yield
                finally:
                    stack.close()
                    if writeback:
                        self._writeback_to_local_shard(self._handles, with_grads)
                    self._reshard(self._handles, free_unsharded_flat_params)
                    if with_grads:
                        self._reshard_grads(self._handles)
                    self.training_state = TrainingState.IDLE
                    for handle in self._handles:
                        handle._training_state = HandleTrainingState.IDLE

    @torch.no_grad()
    def _writeback_to_local_shard(
        self,
        handles: List[FlatParamHandle],
        writeback_grad: bool,
    ):
        """
        For each handle, writes back the this rank's shard of the unsharded
        flattened parameter to the sharded flattened parameter. If
        ``writeback_grad=True``, then writes back to the sharded gradient as
        well.

        Precondition: Each handle's ``FlatParameter`` 's data points to the
        padded unsharded flattened parameter.
        """
        for handle in handles:
            # For `NO_SHARD`, `_local_shard` is the unsharded flattened
            # parameter and `grad` is the unsharded gradient, so there is no
            # need to writeback for either
            if not handle.uses_sharded_strategy:
                continue
            assert (
                handle.flat_param.ndim == 1
            ), f"Expects `flat_param` to be flattened but got {handle.flat_param.shape}"

            # Get the unpadded shard instead of the padded shard to persist
            # user changes to the padding (though FSDP does not explicitly
            # support this)
            param_shard, _ = FlatParamHandle._get_unpadded_shard(
                handle.flat_param,
                handle.rank,
                handle.world_size,
            )
            handle.flat_param._local_shard[: param_shard.numel()].copy_(param_shard)
            if writeback_grad:
                existing_grad = handle.sharded_grad
                if existing_grad is not None:
                    grad_shard, _ = FlatParamHandle._get_unpadded_shard(
                        handle.flat_param.grad,
                        handle.rank,
                        handle.world_size,
                    )
                    existing_grad[: grad_shard.numel()].copy_(grad_shard)

    @contextlib.contextmanager
    def _unflatten_as_params(self) -> Generator:
        """
        Assumes that the flattened parameter is unsharded. When in the context,
        de-registers the flattened parameter and unflattens the original
        parameters as ``nn.Parameter`` views into the flattened parameter.
        After the context, re-registers the flattened parameter and restores
        the original parameters as ``Tensor`` views into the flattened
        parameter.
        """
        if not self._handles:
            yield
        else:
            self._deregister_flat_param()
            try:
                with self._handles[0].unflatten_as_params():
                    yield
            finally:
                if not self._handles[0]._use_orig_params:
                    self._register_flat_param()

    def _register_flat_param(self):
        """
        Registers the flattened parameter to the wrapped module, making it
        visible to ``nn.Module`` methods.

        We do not use :meth:`nn.Module.register_parameter` because we want
        ``FLAT_PARAM`` to always be an attribute but dynamically change whether
        it is visible to ``nn.Module`` methods.
        """
        if self._has_params:
            self.module._parameters[FLAT_PARAM] = self._handles[0].flat_param

    def _deregister_flat_param(self):
        """
        De-registers the flattened parameter from the wrapped module, hiding it
        from ``nn.Module`` methods.

        We do not use ``del`` because we want ``FLAT_PARAM`` to always be an
        attribute but dynamically change whether it is visible to ``nn.Module``
        methods.
        """
        if self._has_params:
            self.module._parameters.pop(FLAT_PARAM, None)

    @contextlib.contextmanager
    def _deregister_orig_params_ctx(self):
        """
        This deregisters the original parameters and exposes the
        :class:`FlatParameter` s. If a :class:`FlatParameter` is sharded, then
        this refreshes the sharded views before exiting. This method shouuld
        only be called when using the original parameters.
        """
        p_assert(
            self._use_orig_params,
            "`_deregister_orig_params_ctx()` should only be called when "
            "`_use_orig_params=True`",
        )
        for fsdp_module in self.fsdp_modules(self):
            fsdp_module._deregister_orig_params()
        try:
            yield
        finally:
            for fsdp_module in self.fsdp_modules(self):
                fsdp_module._register_orig_params()

    def _deregister_orig_params(self):
        """
        Deregisters the original parameters; registers the ``FlatParameter``.
        """
        p_assert(
            len(self._handles) <= 1,
            "Expects <=1 handle per FSDP instance; needs to be refactored "
            "for >1 handle (e.g. non-recursive wrapping)",
        )
        if not self._handles:
            return
        handle = self._handles[0]
        p_assert(
            handle._use_orig_params,
            f"Inconsistent `_use_orig_params` -- FSDP: {self._use_orig_params} "
            f"handle: {handle._use_orig_params}",
        )
        handle._deregister_orig_params()
        self._register_flat_param()

    def _register_orig_params(self):
        """
        Deregisters the ``FlatParameter``; registers the original parameters.
        """
        if not self._handles:
            return
        handle = self._handles[0]
        self._deregister_flat_param()
        if handle.is_sharded(handle.flat_param):
            handle._use_sharded_views()
            handle._use_sharded_grad_views()
        else:
            handle._use_unsharded_views(as_params=True)

    def _apply(self, *args, **kwargs):
        """
        When using the original parameters, this deregisters the original
        parameters and exposes the :class:`FlatParameter` s before calling
        ``_apply()``.
        """
        # When using the original parameters: Since (1) the `FlatParameter`s
        # own the storage and (2) `_apply()` is the subroutine underlying the
        # most common storage-changing ops like `to()` and `cuda()`, we
        # override `_apply()` to have the storage change directly performed on
        # the `FlatParameter`s instead of applying to the original parameters
        # and then writing back to the `FlatParameter`s.
        with (
            self._deregister_orig_params_ctx()
            if self._use_orig_params
            else contextlib.suppress()
        ):
            return super()._apply(*args, **kwargs)

    def named_buffers(
        self,
        *args,
        **kwargs,
    ) -> Iterator[Tuple[str, torch.Tensor]]:
        """
        Overrides :meth:`named_buffers()` to intercept buffer names and
        remove all occurrences of the FSDP-specific flattened buffer prefix
        when inside the :meth:`summon_full_params` context manager.
        """
        should_clean_name = (
            self.training_state == TrainingState.SUMMON_FULL_PARAMS
            or self._use_orig_params
        )
        for buffer_name, buffer in super().named_buffers(*args, **kwargs):
            if should_clean_name:
                # Remove any instances of the FSDP-specific prefix; there can
                # be multiple in the case of nested FSDP modules
                buffer_name = buffer_name.replace(FSDP_PREFIX, "")
            yield (buffer_name, buffer)

    def named_parameters(
        self,
        *args,
        **kwargs,
    ) -> Iterator[Tuple[str, torch.nn.Parameter]]:
        """
        Overrides :meth:`named_parameters()` to intercept parameter names and
        remove all occurrences of the FSDP-specific flattened parameter prefix
        when inside the :meth:`summon_full_params` context manager.
        """
        should_clean_name = (
            self.training_state == TrainingState.SUMMON_FULL_PARAMS
            or self._use_orig_params
        )
        for param_name, param in super().named_parameters(*args, **kwargs):
            if should_clean_name:
                # Remove any instances of the FSDP-specific prefix; there can
                # be multiple in the case of nested FSDP modules
                param_name = param_name.replace(FSDP_PREFIX, "")
            yield (param_name, param)

    def _register_pre_backward_hooks(
        self,
        outputs: Any,
        handles: List[FlatParamHandle],
    ) -> Any:
        """
        Registers pre-backward hooks on the tensors that require gradients in
        the forward pass outputs ``outputs``, which were computed using the
        ``FlatParameter`` s of ``handles``.

        Returns:
            Forward pass outputs with pre-backward hooks registered to tensors
            that require gradients.
        """
        # If there is no gradient computation, then there is no need for
        # pre-backward logic
        if not torch.is_grad_enabled():
            return outputs

        if self._is_root:
            self._post_backward_callback_queued = False  # only defined on the root

        handles_key = tuple(handles)
        if handles_key:
            # Since these handles' `FlatParameter`s participated in a forward,
            # we conservatively assume that they will be used in the backward
            self._needs_pre_backward_unshard[handles_key] = False
            self._ran_pre_backward_hook[handles_key] = False

        def _pre_backward_hook(_handles: List[FlatParamHandle], *unused: Any) -> None:
            """Prepares ``_handles`` 's ``FlatParameter`` s for gradient
            computation."""
            _handles_key = tuple(_handles)  # avoid shadowing `handles_key`
            # Only run the pre-backward hook once per group of handles involved
            # in the same module forward computation
            if _handles_key and self._ran_pre_backward_hook.get(_handles_key, False):
                return

            with torch.autograd.profiler.record_function(
                "FullyShardedDataParallel._pre_backward_hook"
            ):
                # Queue the post-backward callback once for the root FSDP
                # instance to attach it to the outermost backward graph task so
                # that it is called after all backward calls complete
                if self._is_root and not self._post_backward_callback_queued:
                    self._queue_wait_for_post_backward()
                    _clear_grads_if_needed(self._fsdp_handles(self))
                elif _handles_key:
                    self._assert_state([TrainingState.IDLE])
                self.training_state = TrainingState.FORWARD_BACKWARD
                # Queueing the post-backward callback is the only logic that is
                # not per-handle in the pre-backward hook, so we can return
                # early here if there are no handles.
                if not _handles_key:
                    return
                for handle in _handles:
                    handle._training_state = HandleTrainingState.BACKWARD_PRE

                # If the handles have been prefetched, this `_unshard()` simply
                # switches to using the unsharded parameter
                self._unshard(
                    _handles, self._streams["unshard"], self._streams["pre_unshard"]
                )
                torch.cuda.current_stream().wait_stream(self._streams["unshard"])

                # Set this to `False` to ensure that a mistargeted prefetch
                # does not actually unshard these handles
                self._needs_pre_backward_unshard[_handles_key] = False
                self._prefetch_handles(_handles_key)
                for handle in _handles:
                    handle.prepare_gradient_for_backward()
                self._ran_pre_backward_hook[_handles_key] = True

        def _register_hook(t: torch.Tensor) -> torch.Tensor:
            if t.requires_grad:
                t.register_hook(functools.partial(_pre_backward_hook, handles))
                self._needs_pre_backward_unshard[handles_key] = True
            return t

        return _apply_to_tensors(_register_hook, outputs)

    def _register_post_backward_hooks(
        self,
        handles: List[FlatParamHandle],
    ) -> None:
        """
        Registers post-backward hooks on the ``FlatParameter`` s'
        ``AccumulateGrad`` objects to reshard and to reduce-scatter gradients.

        The ``AccumulateGrad`` object represents the last function that
        finalizes the ``FlatParameter`` 's gradient, so it only runs after its
        entire gradient computation has finished.

        We register the post-backward hook only once in the *first* forward
        that a ``FlatParameter`` participates in. This relies on the
        ``AccumulateGrad`` object being preserved through multiple forwards.
        """
        # If there is no gradient computation, then there is no need for
        # post-backward logic
        if not torch.is_grad_enabled():
            return
        for handle in handles:
            flat_param = handle.flat_param
            already_registered = hasattr(flat_param, "_post_backward_hook_state")
            if already_registered or not flat_param.requires_grad:
                continue
            # Get the `AccumulateGrad` object
            temp_flat_param = flat_param.expand_as(flat_param)
            p_assert(
                temp_flat_param.grad_fn is not None,
                "The `grad_fn` is needed to access the `AccumulateGrad` and "
                "register the post-backward hook",
            )
            acc_grad = temp_flat_param.grad_fn.next_functions[0][0]
            hook_handle = acc_grad.register_hook(
                functools.partial(self._post_backward_hook, handle)
            )
            flat_param._post_backward_hook_state = (acc_grad, hook_handle)  # type: ignore[attr-defined]

    @torch.no_grad()
    def _post_backward_hook(
        self,
        handle: FlatParamHandle,
        *unused: Any,
    ) -> None:
        """
        Reduce-scatters the gradient of ``handle`` 's ``FlatParameter``.

        Precondition: The ``FlatParameter`` 's ``.grad`` attribute contains the
        unsharded gradient for the local batch.

        Postcondition:
        - If using ``NO_SHARD``, then the ``.grad`` attribute is the reduced
        unsharded gradient.
        - Otherwise, the ``_saved_grad_shard`` attribute is the reduced sharded
        gradient (accumulating with any existing gradient).
        """
        param = handle.flat_param
        param._post_backward_called = True
        with torch.autograd.profiler.record_function(
            "FullyShardedDataParallel._post_backward_hook"
        ):
            self._assert_state([TrainingState.FORWARD_BACKWARD])
            self.training_state = TrainingState.FORWARD_BACKWARD
            p_assert(
                handle._training_state == HandleTrainingState.BACKWARD_PRE,
                f"Expects `BACKWARD_PRE` state but got {handle._training_state}",
            )
            handle._training_state = HandleTrainingState.BACKWARD_POST

            if (
                self._use_param_exec_order_policy()
                and self._param_exec_order_prep_stage
            ):
                # In self._fsdp_params_exec_order, the parameters are ordered based on
                # the execution order in the backward pass in the first iteration.
                self._fsdp_params_exec_order.append(param)

            if param.grad is None:
                return
            if param.grad.requires_grad:
                raise RuntimeError(
                    "FSDP only works with gradients that don't require gradients"
                )

            free_unsharded_flat_param = self._should_free_unsharded_flat_param(handle)
            self._reshard([handle], [free_unsharded_flat_param])

            # TODO (awgu): Post-backward prefetching does not support the
            # multiple handles per module case (which was why we keyed by
            # *tuple*). The post-backward hook runs per handle, not per group
            # of handles. To generalize this, we may need a 2-level mapping,
            # where we map each individual handle to its groups of handles and
            # then from the groups of handles to their indices in the order.
            handles_key = (handle,)
            self._prefetch_handles(handles_key)

            if not self._sync_gradients:
                return

            # Wait for all ops in the current stream (e.g. gradient
            # computation) to finish before reduce-scattering the gradient
            self._streams["post_backward"].wait_stream(torch.cuda.current_stream())

            with torch.cuda.stream(self._streams["post_backward"]):
                orig_grad_data = param.grad.data
                if (
                    self._mixed_precision_enabled_for_reduce()
                    and not self._low_precision_hook_enabled()
                ):
                    # Cast gradient to precision in which it should be communicated.
                    # If a low precision hook is registered and reduce_dtype is specified
                    # in `MixedPrecision`, communication hook will take care of
                    # casting to lower precision and back.
                    # TODO: Make this a communication hook when communication hooks
                    # are implemented for FSDP. Note that this is a noop if the
                    # reduce_dtype matches the param dtype.
                    param.grad.data = param.grad.data.to(
                        self.mixed_precision.reduce_dtype
                    )

                if self._exec_order_data.is_first_iter:
                    # For all sharding strategies communication is performed through `_communication_hook`:
                    # default comm hooks are: `reduce_scatter` for sharded strategies and
                    # `all_reduce` for non-sharded strategies. This checks asserts that `_communication_hook`
                    # and `_communication_hook_state`, required for communication not `None`.`
                    p_assert(
                        self._communication_hook is not None,
                        "Communication hook should not be None",
                    )
                    p_assert(
                        self._communication_hook_state is not None,
                        "Communication hook state should not be None",
                    )
                grad = param.grad.data
                if handle.uses_sharded_strategy:
                    # We clear `param.grad` to permit repeated gradient
                    # computations when this FSDP module is called multiple times.
                    # This is to avoid a race among multiple re-entrant backward
                    # passes. For example, the second backward pass computation
                    # precedes ahead of the first backward pass reduction, which is
                    # possible since the reduction is in a different stream and is
                    # async. Then, the first backward pass may be incorrectly
                    # reducing the second backward pass's `param.grad`.
                    # The reduced gradients are accumulated in
                    # `param._saved_grad_shard`, and the gradient reductions can
                    # happen in arbitrary order, though we tolerate this due to the
                    # (approximate) commutativity of floating-point addition.
                    param.grad = None
                    grad_flatten = torch.flatten(grad)
                    chunks = list(grad_flatten.chunk(self.world_size))
                    num_pad = self.world_size * chunks[0].numel() - grad.numel()
                    input_flattened = F.pad(grad_flatten, [0, num_pad])
                    output = torch.zeros_like(chunks[0])
                    self._communication_hook(
                        self._communication_hook_state, input_flattened, output
                    )

                    self._cast_grad_to_param_dtype(output, param)

                    # To support gradient accumulation outside `no_sync()`, we save
                    # the gradient data to `param._saved_grad_shard` before the
                    # backward pass, accumulate gradients into it here, and set
                    # `param.grad` with the accumulated value at the end of the
                    # backward pass in preparation for the optimizer step.
                    accumulate_grad = hasattr(param, "_saved_grad_shard")
                    if accumulate_grad:
                        p_assert(
                            param._saved_grad_shard.shape == output.shape,  # type: ignore[attr-defined]
                            "Shape mismatch when accumulating gradients: "  # type: ignore[attr-defined]
                            f"existing grad shape={param._saved_grad_shard.shape} "
                            f"new grad shape={output.shape}",  # type: ignore[attr-defined]
                        )
                        p_assert(
                            param._saved_grad_shard.device == output.device,  # type: ignore[attr-defined]
                            "Device mismatch when accumulating gradients: "  # type: ignore[attr-defined]
                            f"existing grad device={param._saved_grad_shard.device} "
                            f"new grad device={output.device}",  # type: ignore[attr-defined]
                        )
                        param._saved_grad_shard += output  # type: ignore[attr-defined]
                    else:
                        param._saved_grad_shard = output  # type: ignore[attr-defined]
                    grad = param._saved_grad_shard  # type: ignore[attr-defined]
                else:
                    if self.sharding_strategy == ShardingStrategy.NO_SHARD:
                        self._communication_hook(
                            self._communication_hook_state, param.grad
                        )

                    # For NO_SHARD keeping grads in the reduced precision, we
                    # can simply omit the cast as needed, we can't do this for
                    # other sharding strategies because grad field is assigned
                    # in _finalize_params. TODO (rvarm1) this divergence in
                    # logic is not ideal.
                    if not self._mixed_precision_keep_low_precision_grads():
                        self._cast_grad_to_param_dtype(param.grad, param)

                # Regardless of sharding or not, offload the grad to CPU if we are
                # offloading params. This is so param and grad reside on same device
                # which is needed for the optimizer step.
                if handle._config.offload_params:
                    # We specify non_blocking=True
                    # and ensure the appropriate synchronization is done by waiting
                    # streams in _wait_for_post_backward.
                    param._cpu_grad.copy_(  # type: ignore[attr-defined]
                        grad.detach(), non_blocking=True
                    )
                    # Don't let this memory get reused until after the transfer.
                    grad.data.record_stream(torch.cuda.current_stream())

                # After _post_backward_hook returns, orig_grad_data will eventually
                # go out of scope, at which point it could otherwise be freed for
                # further reuse by the main stream while the div/reduce_scatter/copy
                # are underway in the post_backward stream. See:
                # github.com/NVIDIA/apex/blob/master/apex/parallel/distributed.py
                orig_grad_data.record_stream(self._streams["post_backward"])

                if handle._use_orig_params:
                    # Since the handle's `FlatParameter` completed its gradient
                    # computation, we should reset the gradient noneness mask
                    handle._reset_is_grad_none()
                    # Delay using sharded gradient views until after the
                    # reduce-scatter instead of immediately after resharding
                    handle._use_sharded_grad_views()

    def _cast_grad_to_param_dtype(
        self,
        grad: torch.Tensor,
        param: FlatParameter,
    ):
        """
        Casts gradient ``grad`` back to the full parameter dtype so that the
        optimizer step runs with that dtype. This performs an actual cast if
        1. parameters were in reduced precision during the forward since then
        gradients would be in that reduced precision, or
        2. parameters were not in reduced precision but gradients were in
        reduced precision for communication.
        However, if a low precision communication hook is registered, then this
        dtype cast happens in the hook instead.
        """
        self._assert_state(TrainingState.FORWARD_BACKWARD)
        if not self._low_precision_hook_enabled() and (
            self._mixed_precision_enabled_for_params()
            or self._mixed_precision_enabled_for_reduce()
        ):
            low_prec_grad_data = grad.data
            grad.data = grad.data.to(dtype=param.dtype)
            # Do not let the low precision gradient memory get reused until
            # the cast to full parameter precision completes
            low_prec_grad_data.record_stream(torch.cuda.current_stream())

    def _should_free_unsharded_flat_param(self, handle: FlatParamHandle):
        return (
            self._sync_gradients and handle.uses_sharded_strategy
        ) or handle._config.sharding_strategy == HandleShardingStrategy.FULL_SHARD

    def _queue_wait_for_post_backward(self) -> None:
        """
        Queues a post-backward callback from the root FSDP instance, which
        should happen at the beginning of its pre-backward.
        """
        p_assert(
            self._is_root,
            "`_queue_wait_for_post_backward()` should be called on the root FSDP instance",
        )
        if self._post_backward_callback_queued:
            return
        self._assert_state([TrainingState.IDLE])
        self._post_backward_callback_queued = True
        Variable._execution_engine.queue_callback(self._wait_for_post_backward)

    @torch.no_grad()
    def _wait_for_post_backward(self) -> None:
        """Wait for post-backward to finish. Only called on root instance."""
        assert self._is_root, "_wait_for_post_backward can only be called on root."
        # Root's training state might be backward_pre or backward_post depending on
        # if root parameter's post backward hook was called. The post-backward hook
        # may not have been called if gradient was not computed for this param/FSDP
        # module.

        if self._sync_gradients:
            torch.cuda.current_stream().wait_stream(self._streams["post_backward"])
            if self.cpu_offload.offload_params:
                # We need to wait for the non-blocking GPU ->
                # CPU grad transfers to finish. We need to do this for GPU -> CPU
                # copies because when grad is on CPU, it won't wait for any CUDA
                # stream to finish GPU -> CPU copies unless we explicitly block the
                # host-side with synchronize().
                torch.cuda.current_stream().synchronize()
        self._exec_order_data.next_iter()

        # A backward pass is done, clean up below.
        def _catch_all_reshard(fsdp_module: FullyShardedDataParallel) -> None:
            """
            Reshards full parameters that may have not been resharded in
            post_backward_hook. This can happen when an FSDP module's output
            is used in forward so its pre-backward fires unsharding the param,
            but post-backward does not fire since the output was not ultimately
            used in loss computation so FSDP parameter did not get a gradient.
            """
            # Note that we wrap resharding logic in a try-catch as a defensive
            # approach, as if an error is thrown, we are in the backwards pass,
            # and autograd would not print out much useful info about the actual
            # error hit.
            try:
                free_unsharded_flat_params: List[bool] = []
                handles_to_reshard: List[FlatParamHandle] = []
                for handle in fsdp_module._handles:
                    # TODO: This already-resharded check is brittle:
                    # https://github.com/pytorch/pytorch/issues/83956
                    already_resharded = (
                        handle.flat_param.data_ptr()
                        == handle.flat_param._local_shard.data_ptr()
                    )
                    if already_resharded:
                        continue
                    free_unsharded_flat_params.append(
                        self._should_free_unsharded_flat_param(handle)
                    )
                    handles_to_reshard.append(handle)
                self._reshard(handles_to_reshard, free_unsharded_flat_params)
            except Exception as e:
                p_assert(
                    False,
                    f"Got exception while resharding module {fsdp_module}: {str(e)}",
                    raise_assertion_error=False,
                )
                raise e

        def _finalize_params(fsdp_module: FullyShardedDataParallel) -> None:
            """Helper used below on all fsdp modules."""
            for handle in fsdp_module._handles:
                p = handle.flat_param
                if p.requires_grad:
                    if hasattr(p, "_post_backward_hook_state"):
                        p_assert(
                            len(p._post_backward_hook_state) == 2,  # type: ignore[attr-defined]
                            "p._post_backward_hook_state fields are not valid.",
                        )
                        p._post_backward_hook_state[1].remove()  # type: ignore[attr-defined]
                        delattr(p, "_post_backward_hook_state")
                    if not self._sync_gradients:
                        # Preserve the gradient accumulation state if not
                        # synchronizing gradients: `p.grad` remains the
                        # unsharded gradient accumulated from prior `no_sync()`
                        # iterations, and `p._saved_grad_shard` remains the
                        # sharded gradient from the last synchronized iteration
                        continue
                    handle.prepare_gradient_for_optim()
                    p_assert(
                        hasattr(p, "_post_backward_called"),
                        "Expected flag _post_backward_called to be set on param.",
                    )
                    # Reset _post_backward_called in preparation for the next iteration.
                    p._post_backward_called = False

        # Update root and nested FSDP's hooks and flags.
        for m in self.fsdp_modules(self):  # includes self
            _catch_all_reshard(m)
            _finalize_params(m)
            m._ran_pre_backward_hook.clear()
            m.training_state = TrainingState.IDLE
            for handle in m._handles:
                handle._training_state = HandleTrainingState.IDLE
            m._handles_prefetched.clear()
            if m._is_root:
                # reset this flag for cases like "one forward pass + multiple backward passes"
                self._post_backward_callback_queued = False

        if self._use_param_exec_order_policy() and self._param_exec_order_prep_stage:
            self._param_exec_order_policy_second_iter_init()

    def _param_exec_order_policy_second_iter_init(self) -> None:
        self._param_exec_order_prep_stage = False
        # Let the parameters in self._fsdp_params_exec_order ordered based on
        # the execution order in the forward pass.
        self._fsdp_params_exec_order.reverse()
        for m in self.modules():
            if m is not self and isinstance(m, FullyShardedDataParallel):
                assert hasattr(
                    m, "_param_exec_order_policy"
                ), "Non-root FSDP modules should also have _param_exec_order_policy attribute"
                assert hasattr(
                    m, "_param_exec_order_prep_stage"
                ), "Non-root FSDP modules should also have _param_exec_order_prep_stage attribute"
                m._param_exec_order_prep_stage = False
        # TODO (linjianma): Construct a fsdp_wrap_map whose keys are all children modules with a FSDP wrap,
        # and values are its FSDP wraps. These children FSDP wraps will be detached from the root FSDP module
        # and will be used to schedule the parameters (rebuild_full_params and reshard).
        # TODO (linjianma): Remove all internal FSDP wraps from the root FSDP module.
        # TODO (linjianma): Based on self._fsdp_params_exec_order, get the information
        # needed to patch the forward() function of each key in the fsdp_wrap_map. The rules are as follows:
        # 1: Before each forward(), rebuild_full_params of all parameters that are currently sharded and
        # will be used in the forward, and reshard all parameters that are currently full and will not be
        # used in the next forward()
        # 2: After each forward(), reshard all parameters just used in the forward, and rebuild_full_params of
        # all parameters that will be used next.
        # TODO (linjianma): Patch the forward of each model in the keys
        # of fsdp_wrap_map based on the information above.

    def _assert_state(self, state: Union[TrainingState, List[TrainingState]]) -> None:
        """Assert we are in the given state."""
        # Since assert can be turned off and this error checking
        # is really important, we use explicit error checking
        # and raise a ValueError if needed.
        if isinstance(state, TrainingState):
            state = [state]
        if self.training_state not in state:
            msg = (
                f"expected to be in states {state} but current state "
                f"is {self.training_state}"
            )
            # In case we are failing in the context of autograd hook, asserting
            # may not generate useful msg. So, let's print it to be sure.
            if self.rank == 0:
                print(f"Asserting FSDP instance is: {self}")
                print(f"ERROR: {msg}")
                traceback.print_stack()
            raise ValueError(msg)

    @contextmanager
    def no_sync(self) -> Generator:
        """
        A context manager to disable gradient synchronizations across FSDP
        instances. Within this context, gradients will be accumulated in module
        variables, which will later be synchronized in the first
        forward-backward pass after exiting the context. This should only be
        used on the root FSDP instance and will recursively apply to all
        children FSDP instances.

        .. note:: This likely results in higher memory usage because FSDP will
            accumulate the full model gradients (instead of gradient shards)
            until the eventual sync.

        .. note:: When used with CPU offloading, the gradients will not be
            offloaded to CPU when inside the context manager. Instead, they
            will only be offloaded right after the eventual sync.
        """
        self._lazy_init()
        if not self._is_root:
            raise RuntimeError(
                "`no_sync()` on inner FSDP instances is not supported. Please call `no_sync()` on root FSDP module."
            )
        self._assert_state(TrainingState.IDLE)
        old_flags = []
        for m in self.modules():
            if isinstance(m, FullyShardedDataParallel):
                old_flags.append((m, m._sync_gradients))
                m._sync_gradients = False
        try:
            yield
        finally:
            for m, old_flag in old_flags:
                assert not m._sync_gradients, (
                    "`_sync_gradients` was incorrectly set to "
                    "`True` while in the `no_sync()` context manager"
                )
                m._sync_gradients = old_flag

    @torch.no_grad()
    def clip_grad_norm_(
        self, max_norm: Union[float, int], norm_type: Union[float, int] = 2.0
    ) -> torch.Tensor:
        """
        Clips the gradient norm of all parameters. The norm is computed over
        all parameters' gradients as viewed as a single vector, and the
        gradients are modified in-place.

        Args:
            max_norm (float or int): max norm of the gradients
            norm_type (float or int): type of the used p-norm. Can be ``'inf'``
                for infinity norm.

        Returns:
            Total norm of the parameters (viewed as a single vector).

        .. note:: This is analogous to ``torch.nn.utils.clip_grad_norm_`` but
            handles the partitioning and multiple devices per rank under the
            hood. The default torch util is not applicable here, because each
            rank only has a partial view of all the grads in the model, so
            calling it for FSDP models would lead to different scaling being
            applied per subset of model parameters.

        .. warning:: This needs to be called on all ranks since it uses
            collective communications.
        """
        self._lazy_init()
        if not self._is_root:
            raise RuntimeError(
                "`clip_grad_norm_()` should only be called on the root FSDP instance"
            )
        self._assert_state(TrainingState.IDLE)
        _wait_for_computation_stream(
            torch.cuda.current_stream(),
            self._streams["unshard"],
            self._streams["pre_unshard"],
        )

        max_norm = float(max_norm)
        norm_type = float(norm_type)
        # Compute the local gradient norm (only including this rank's shard
        # of the gradients)
        local_norm = _get_grad_norm(self.parameters(), norm_type).to(
            self.compute_device
        )
        # Reconstruct the total gradient norm depending on the norm type
        if norm_type == math.inf:
            total_norm = local_norm
            dist.all_reduce(
                total_norm, op=torch.distributed.ReduceOp.MAX, group=self.process_group
            )
        else:
            total_norm = local_norm**norm_type
            dist.all_reduce(total_norm, group=self.process_group)
            total_norm = total_norm ** (1.0 / norm_type)
        if self.cpu_offload.offload_params:
            total_norm = total_norm.cpu()

        clip_coef = torch.tensor(
            max_norm, dtype=total_norm.dtype, device=total_norm.device
        ) / (total_norm + 1e-6)
        # Multiplying by the clamped coefficient is meaningless when it is
        # equal to 1, but it avoids the host-device sync that would result from
        # `if clip_coef < 1`
        clip_coef_clamped = torch.clamp(clip_coef, max=1.0)
        grads = [param.grad for param in self.parameters() if param.grad is not None]
        for grad in grads:
            grad.detach().mul_(clip_coef_clamped.to(grad.device))
        return total_norm

    @staticmethod
    def _warn_optim_input(optim_input):
        if optim_input is not None:
            warnings.warn(
                "The `optim_input` argument is deprecated and will be removed after PyTorch 1.13. You may remove it "
                "from your code without changing its functionality."
            )

    @staticmethod
    def _is_using_optim_input(optim_input, optim) -> bool:
        if optim_input is None and optim is None:
            # Use the default behavior of `optim_input``
            return True
        if optim_input is not None:
            # Use the `optim_input` code path
            return True
        # Use the `optim` code path
        return False

    @staticmethod
    def _raise_on_use_orig_params_optim_checkpoint(model: nn.Module):
        if any(
            fsdp_module._use_orig_params
            for fsdp_module in FullyShardedDataParallel.fsdp_modules(model)
        ):
            raise NotImplementedError(
                "Optimizer state checkpointing is not supported yet for `use_orig_params=True`"
            )

    @staticmethod
    def full_optim_state_dict(
        model: torch.nn.Module,
        optim: torch.optim.Optimizer,
        optim_input: Optional[
            Union[
                List[Dict[str, Any]],
                Iterable[torch.nn.Parameter],
            ]
        ] = None,
        rank0_only: bool = True,
        group: Optional[dist.ProcessGroup] = None,
    ) -> Dict[str, Any]:
        """
        Consolidates the full optimizer state on rank 0 and returns it
        as a :class:`dict` following the convention of
        :meth:`torch.optim.Optimizer.state_dict`, i.e. with keys ``"state"``
        and ``"param_groups"``. The flattened parameters in ``FSDP`` modules
        contained in ``model`` are mapped back to their unflattened parameters.

        .. warning:: This needs to be called on all ranks since it uses
            collective communications. However, if ``rank0_only=True``, then
            the state dict is only populated on rank 0, and all other ranks
            return an empty :class:`dict`.

        .. warning:: Unlike ``torch.optim.Optimizer.state_dict()``, this method
            uses full parameter names as keys instead of parameter IDs.

        .. note:: Like in :meth:`torch.optim.Optimizer.state_dict`, the tensors
            contained in the optimizer state dict are not cloned, so there may
            be aliasing surprises. For best practices, consider saving the
            returned optimizer state dict immediately, e.g. using
            ``torch.save()``.

        Args:
            model (torch.nn.Module): Root module (which may or may not be a
                :class:`FullyShardedDataParallel` instance) whose parameters
                were passed into the optimizer ``optim``.
            optim (torch.optim.Optimizer): Optimizer for ``model`` 's
                parameters.
            optim_input (Optional[Union[List[Dict[str, Any]], Iterable[torch.nn.Parameter]]]):
                Input passed into the optimizer ``optim`` representing either a
                :class:`list` of parameter groups or an iterable of parameters;
                if ``None``, then this method assumes the input was
                ``model.parameters()``. This argument is deprecated, and there
                is no need to pass it in anymore. (Default: ``None``)
            rank0_only (bool): If ``True``, saves the populated :class:`dict`
                only on rank 0; if ``False``, saves it on all ranks. (Default:
                ``True``)
            group (dist.ProcessGroup): Model's process group or ``None`` if using
                the default process group. (Default: ``None``)

        Returns:
            Dict[str, Any]: A :class:`dict` containing the optimizer state for
            ``model`` 's original unflattened parameters and including keys
            "state" and "param_groups" following the convention of
            :meth:`torch.optim.Optimizer.state_dict`. If ``rank0_only=True``,
            then nonzero ranks return an empty :class:`dict`.
        """
        FullyShardedDataParallel._raise_on_use_orig_params_optim_checkpoint(model)
        FullyShardedDataParallel._warn_optim_input(optim_input)
        using_optim_input = FullyShardedDataParallel._is_using_optim_input(
            optim_input,
            optim,
        )
        return _optim_state_dict(
            model=model,
            optim=optim,
            optim_input=optim_input,
            rank0_only=rank0_only,
            shard_state=False,
            group=group,
            using_optim_input=using_optim_input,
        )

    @staticmethod
    def sharded_optim_state_dict(
        model: torch.nn.Module,
        optim: torch.optim.Optimizer,
        optim_input: Optional[
            Union[
                List[Dict[str, Any]],
                Iterable[torch.nn.Parameter],
            ]
        ] = None,
        group: Optional[dist.ProcessGroup] = None,
    ) -> Dict[str, Any]:
        """
        The API is similar to :meth:`full_optim_state_dict` but this API chunks
        all non-zero-dimension states to :class:`ShardedTensor` to save memory.
        This API should only be used when the model ``state_dict`` is derived
        with the context manager ``with state_dict_type(SHARDED_STATE_DICT):``.

        For the detailed usage, refer to :meth:`full_optim_state_dict`.

        .. warning:: The returned state dict contains ``ShardedTensor`` and
            cannot be directly used by the regular ``optim.load_state_dict``.
        """
        FullyShardedDataParallel._raise_on_use_orig_params_optim_checkpoint(model)
        FullyShardedDataParallel._warn_optim_input(optim_input)
        using_optim_input = FullyShardedDataParallel._is_using_optim_input(
            optim_input,
            optim,
        )
        # TODO: The ultimate goal of the optimizer state APIs should be the same
        # as state_dict/load_state_dict -- using one API to get optimizer states
        # and one API to load optimizer states. ``state_dict_type`` will be used
        # to decide which optimizer states should be returned.
        # There are currently two APIs to load a full optimizer state. So the
        # first step of the unification is to merge the two full optimizer state
        # loading APIs.
        # Task: https://github.com/pytorch/pytorch/issues/82232
        return _optim_state_dict(
            model=model,
            optim=optim,
            optim_input=optim_input,
            rank0_only=False,
            shard_state=True,
            group=group,
            using_optim_input=using_optim_input,
        )

    @staticmethod
    def shard_full_optim_state_dict(
        full_optim_state_dict: Dict[str, Any],
        model: torch.nn.Module,
        optim_input: Optional[
            Union[
                List[Dict[str, Any]],
                Iterable[torch.nn.Parameter],
            ]
        ] = None,
        optim: Optional[torch.optim.Optimizer] = None,
    ) -> Dict[str, Any]:
        """
        Shards the full optimizer state dict ``full_optim_state_dict`` by
        remapping the state to flattened parameters instead of unflattened
        parameters and restricting to only this rank's part of the optimizer
        state. The first argument should be the return value of
        :meth:`full_optim_state_dict`.

        Example::

            >>> # xdoctest: +SKIP("undefined variables")
            >>> from torch.distributed.fsdp import FullyShardedDataParallel as FSDP
            >>> model, optim = ...
            >>> full_osd = FSDP.full_optim_state_dict(model, optim)
            >>> torch.save(full_osd, PATH)
            >>> # Define new model with possibly different world size
            >>> new_model, new_optim = ...
            >>> full_osd = torch.load(PATH)
            >>> sharded_osd = FSDP.shard_full_optim_state_dict(full_osd, new_model)
            >>> new_optim.load_state_dict(sharded_osd)

        .. note:: Both :meth:`shard_full_optim_state_dict` and
            :meth:`scatter_full_optim_state_dict` may be used to get the
            sharded optimizer state dict to load. Assuming that the full
            optimizer state dict resides in CPU memory, the former requires
            each rank to have the full dict in CPU memory, where each rank
            individually shards the dict without any communication, while the
            latter requires only rank 0 to have the full dict in CPU memory,
            where rank 0 moves each shard to GPU memory (for NCCL) and
            communicates it to ranks appropriately. Hence, the former has
            higher aggregate CPU memory cost, while the latter has higher
            communication cost.

        Args:
            full_optim_state_dict (Dict[str, Any]): Optimizer state dict
                corresponding to the unflattened parameters and holding the
                full non-sharded optimizer state.
            model (torch.nn.Module): Root module (which may or may not be a
                :class:`FullyShardedDataParallel` instance) whose parameters
                correspond to the optimizer state in ``full_optim_state_dict``.
            optim_input (Optional[Union[List[Dict[str, Any]], Iterable[torch.nn.Parameter]]]):
                Input passed into the optimizer representing either a
                :class:`list` of parameter groups or an iterable of parameters;
                if ``None``, then this method assumes the input was
                ``model.parameters()``. This argument is deprecated, and there
                is no need to pass it in anymore. (Default: ``None``)
            optim (Optional[torch.optim.Optimizer]): Optimizer that will load
                the state dict returned by this method. This is the preferred
                argument to use over ``optim_input``. (Default: ``None``)

        Returns:
            Dict[str, Any]: The full optimizer state dict now remapped to
            flattened parameters instead of unflattened parameters and
            restricted to only include this rank's part of the optimizer state.
        """
        FullyShardedDataParallel._raise_on_use_orig_params_optim_checkpoint(model)
        FullyShardedDataParallel._warn_optim_input(optim_input)
        using_optim_input = FullyShardedDataParallel._is_using_optim_input(
            optim_input,
            optim,
        )
        sharded_osd = _flatten_optim_state_dict(
            full_optim_state_dict,
            model,
            True,
        )
        return _rekey_sharded_optim_state_dict(
            sharded_osd,
            model,
            optim,
            optim_input,
            using_optim_input,
        )

    @staticmethod
    def flatten_sharded_optim_state_dict(
        sharded_optim_state_dict: Dict[str, Any],
        model: torch.nn.Module,
        optim_input: Optional[
            Union[
                List[Dict[str, Any]],
                Iterable[torch.nn.Parameter],
            ]
        ] = None,
        optim: Optional[torch.optim.Optimizer] = None,
    ) -> Dict[str, Any]:
        """
        The API is similar to :meth:`shard_full_optim_state_dict`. The only
        difference is that the input ``sharded_optim_state_dict`` should be
        returned from :meth:`sharded_optim_state_dict`. Therefore, there will
        be all-gather calls on each rank to gather ``ShardedTensor`` s.

        Args:
            sharded_optim_state_dict (Dict[str, Any]): Optimizer state dict
                corresponding to the unflattened parameters and holding the
                sharded optimizer state.
            model (torch.nn.Module):
                Refer to :meth:``shard_full_optim_state_dict``.

        Returns:
            Refer to :meth:`shard_full_optim_state_dict`.
        """
        FullyShardedDataParallel._raise_on_use_orig_params_optim_checkpoint(model)
        FullyShardedDataParallel._warn_optim_input(optim_input)
        using_optim_input = FullyShardedDataParallel._is_using_optim_input(
            optim_input,
            optim,
        )
        # TODO: The implementation is the same as ``shard_full_optim_state_dict``.
        # See the TODO in ``shard_full_optim_state_dict`` for the future
        # unification plan.
        flattened_osd = _flatten_optim_state_dict(
            sharded_optim_state_dict,
            model=model,
            shard_state=True,
        )
        return _rekey_sharded_optim_state_dict(
            flattened_osd,
            model,
            optim,
            optim_input,
            using_optim_input,
        )

    @staticmethod
    def scatter_full_optim_state_dict(
        full_optim_state_dict: Optional[Dict[str, Any]],
        model: torch.nn.Module,
        optim_input: Optional[
            Union[
                List[Dict[str, Any]],
                Iterable[torch.nn.Parameter],
            ]
        ] = None,
        optim: Optional[torch.optim.Optimizer] = None,
        group: Optional[Any] = None,
    ) -> Dict[str, Any]:
        """
        Scatters the full optimizer state dict from rank 0 to all other ranks,
        returning the sharded optimizer state dict on each rank. The return
        value is the same as :meth:`shard_full_optim_state_dict`, and on rank
        0, the first argument should be the return value of
        :meth:`full_optim_state_dict`.

        Example::

            >>> # xdoctest: +SKIP("undefined variables")
            >>> from torch.distributed.fsdp import FullyShardedDataParallel as FSDP
            >>> model, optim = ...
            >>> full_osd = FSDP.full_optim_state_dict(model, optim)  # only non-empty on rank 0
            >>> # Define new model with possibly different world size
            >>> new_model, new_optim, new_group = ...
            >>> sharded_osd = FSDP.scatter_full_optim_state_dict(full_osd, new_model, group=new_group)
            >>> new_optim.load_state_dict(sharded_osd)

        .. note:: Both :meth:`shard_full_optim_state_dict` and
            :meth:`scatter_full_optim_state_dict` may be used to get the
            sharded optimizer state dict to load. Assuming that the full
            optimizer state dict resides in CPU memory, the former requires
            each rank to have the full dict in CPU memory, where each rank
            individually shards the dict without any communication, while the
            latter requires only rank 0 to have the full dict in CPU memory,
            where rank 0 moves each shard to GPU memory (for NCCL) and
            communicates it to ranks appropriately. Hence, the former has
            higher aggregate CPU memory cost, while the latter has higher
            communication cost.

        Args:
            full_optim_state_dict (Optional[Dict[str, Any]]): Optimizer state
                dict corresponding to the unflattened parameters and holding
                the full non-sharded optimizer state if on rank 0; the argument
                is ignored on nonzero ranks.
            model (torch.nn.Module): Root module (which may or may not be a
                :class:`FullyShardedDataParallel` instance) whose parameters
                correspond to the optimizer state in ``full_optim_state_dict``.
            optim_input (Optional[Union[List[Dict[str, Any]], Iterable[torch.nn.Parameter]]]):
                Input passed into the optimizer representing either a
                :class:`list` of parameter groups or an iterable of parameters;
                if ``None``, then this method assumes the input was
                ``model.parameters()``. This argument is deprecated, and there
                is no need to pass it in anymore. (Default: ``None``)
            optim (Optional[torch.optim.Optimizer]): Optimizer that will load
                the state dict returned by this method. This is the preferred
                argument to use over ``optim_input``. (Default: ``None``)
            group (dist.ProcessGroup): Model's process group or ``None`` if
                using the default process group. (Default: ``None``)

        Returns:
            Dict[str, Any]: The full optimizer state dict now remapped to
            flattened parameters instead of unflattened parameters and
            restricted to only include this rank's part of the optimizer state.
        """
        FullyShardedDataParallel._raise_on_use_orig_params_optim_checkpoint(model)
        FullyShardedDataParallel._warn_optim_input(optim_input)
        using_optim_input = FullyShardedDataParallel._is_using_optim_input(
            optim_input,
            optim,
        )
        # Try to use the passed-in process group, the model's process group,
        # or the default process group (i.e. `None`) in that priority order
        if group is None and hasattr(model, "process_group"):
            group = model.process_group
        rank = dist.get_rank(group)
        world_size = dist.get_world_size(group)
        # Check for a valid broadcast device, preferring GPU when available
        using_nccl = dist.distributed_c10d._check_for_nccl_backend(group)
        broadcast_device = (
            torch.device("cuda") if torch.cuda.is_available() else torch.device("cpu")
        )
        if using_nccl and not torch.cuda.is_available():
            raise RuntimeError("NCCL requires a GPU for collectives")
        # Flatten the optimizer state dict and construct a copy with the
        # positive-dimension tensors' shapes in place of the tensors themselves
        # since those tensors will be broadcast separately to avoid copying
        if rank == 0:
            if full_optim_state_dict is None:
                raise ValueError("Rank 0 must pass in the full optimizer state dict")
            flat_osd = _flatten_optim_state_dict(
                full_optim_state_dict,
                model=model,
                shard_state=False,
            )
            processed_osd = _process_pos_dim_tensor_state(flat_osd, world_size)
        # Broadcast the optim state dict without positive-dimension tensor
        # state and the FSDP parameter IDs from rank 0 to all ranks
        processed_osd = _broadcast_processed_optim_state_dict(
            processed_osd if rank == 0 else None,
            rank,
            group,
        )
        # Broadcast positive-dimension tensor state (both sharded tensors for
        # FSDP parameters and unsharded tensors for non-FSDP parameters)
        sharded_osd = _broadcast_pos_dim_tensor_states(
            processed_osd,
            flat_osd if rank == 0 else None,
            rank,
            world_size,
            group,
            broadcast_device,
        )
        # Rekey the optimizer state dict to use parameter IDs according to this
        # rank's `optim`
        sharded_osd = _rekey_sharded_optim_state_dict(
            sharded_osd,
            model,
            optim,
            optim_input,
            using_optim_input,
        )
        return sharded_osd

    @staticmethod
    def rekey_optim_state_dict(
        optim_state_dict: Dict[str, Any],
        optim_state_key_type: OptimStateKeyType,
        model: torch.nn.Module,
        optim_input: Optional[
            Union[
                List[Dict[str, Any]],
                Iterable[torch.nn.Parameter],
            ]
        ] = None,
        optim: Optional[torch.optim.Optimizer] = None,
    ) -> Dict[str, Any]:
        """
        Re-keys the optimizer state dict ``optim_state_dict`` to use the key
        type ``optim_state_key_type``. This can be used to achieve
        compatibility between optimizer state dicts from models with FSDP
        instances and ones without.

        To re-key an FSDP full optimizer state dict (i.e. from
        :meth:`full_optim_state_dict`) to use parameter IDs and be loadable to
        a non-wrapped model::

            >>> # xdoctest: +SKIP("undefined variables")
            >>> wrapped_model, wrapped_optim = ...
            >>> full_osd = FSDP.full_optim_state_dict(wrapped_model, wrapped_optim)
            >>> nonwrapped_model, nonwrapped_optim = ...
            >>> rekeyed_osd = FSDP.rekey_optim_state_dict(full_osd, OptimStateKeyType.PARAM_ID, nonwrapped_model)
            >>> nonwrapped_optim.load_state_dict(rekeyed_osd)

        To re-key a normal optimizer state dict from a non-wrapped model to be
        loadable to a wrapped model::

            >>> # xdoctest: +SKIP("undefined variables")
            >>> nonwrapped_model, nonwrapped_optim = ...
            >>> osd = nonwrapped_optim.state_dict()
            >>> rekeyed_osd = FSDP.rekey_optim_state_dict(osd, OptimStateKeyType.PARAM_NAME, nonwrapped_model)
            >>> wrapped_model, wrapped_optim = ...
            >>> sharded_osd = FSDP.shard_full_optim_state_dict(rekeyed_osd, wrapped_model)
            >>> wrapped_optim.load_state_dict(sharded_osd)

        Returns:
            Dict[str, Any]: The optimizer state dict re-keyed using the
            parameter keys specified by ``optim_state_key_type``.
        """
        FullyShardedDataParallel._warn_optim_input(optim_input)
        using_optim_input = FullyShardedDataParallel._is_using_optim_input(
            optim_input,
            optim,
        )
        assert optim_state_key_type in (
            OptimStateKeyType.PARAM_NAME,
            OptimStateKeyType.PARAM_ID,
        )
        osd = optim_state_dict  # alias
        # Validate that the existing parameter keys are uniformly typed
        uses_param_name_mask = [type(param_key) is str for param_key in osd["state"]]
        uses_param_id_mask = [type(param_key) is int for param_key in osd["state"]]
        if (any(uses_param_name_mask) and not all(uses_param_name_mask)) or (
            any(uses_param_id_mask) and not all(uses_param_id_mask)
        ):
            error_msg = f"Invalid parameter keys: {osd['state'].keys()}"
            raise ValueError(error_msg)
        # Return directly if the existing key type matches the target key type
        if (
            optim_state_key_type == OptimStateKeyType.PARAM_NAME
            and all(uses_param_name_mask)
        ) or (
            optim_state_key_type == OptimStateKeyType.PARAM_ID
            and all(uses_param_id_mask)
        ):
            return osd
        # Otherwise, actually perform the re-keying
        new_osd = {}
        if optim_state_key_type == OptimStateKeyType.PARAM_NAME:  # ID -> name
            param_id_to_param = (
                _get_param_id_to_param_from_optim_input(model, optim_input)
                if using_optim_input
                else _get_param_id_to_param(optim)
            )
            param_to_param_name = _get_param_to_param_name(model)
            param_id_to_param_name: List[str] = [
                param_to_param_name[param] for param in param_id_to_param
            ]
            new_osd["state"] = {
                param_id_to_param_name[param_id]: param_state
                for param_id, param_state in osd["state"].items()
            }
            new_osd["param_groups"] = copy.deepcopy(osd["param_groups"])
            for param_group in new_osd["param_groups"]:
                param_group["params"] = sorted(
                    [
                        param_id_to_param_name[param_id]
                        for param_id in param_group["params"]
                    ]
                )
            return new_osd
        elif optim_state_key_type == OptimStateKeyType.PARAM_ID:  # name -> ID
            param_name_to_param = _get_param_name_to_param(model)
            param_to_param_id = (
                _get_param_to_param_id_from_optim_input(model, optim_input)
                if using_optim_input
                else _get_param_to_param_id(optim)
            )
            # Because not all model parameters may be passed as the optimizer
            # input, we may need to drop some parameters from this mapping
            param_name_to_param_id = {
                param_name: param_to_param_id[param]
                for param_name, param in param_name_to_param.items()
                if param in param_to_param_id
            }
            new_osd["state"] = {
                param_name_to_param_id[param_name]: param_state
                for param_name, param_state in osd["state"].items()
            }
            new_osd["param_groups"] = copy.deepcopy(osd["param_groups"])
            for param_group in new_osd["param_groups"]:
                param_group["params"] = sorted(
                    [
                        param_name_to_param_id[param_name]
                        for param_name in param_group["params"]
                    ]
                )
            return new_osd
        return new_osd  # should never reach here

    def _get_default_comm_hook(self) -> Any:
        r"""
        Returns a default communication hook based on a sharding strategy.
        """
        if self.sharding_strategy != ShardingStrategy.NO_SHARD:
            return default_hooks.reduce_scatter_hook
        else:
            return default_hooks.allreduce_hook

    def _get_default_comm_hook_state(self) -> Any:
        r"""
        Returns a default communication hook state based on a sharding strategy.
        """
        return default_hooks.DefaultState(process_group=self.process_group)

    def register_comm_hook(self, state: object, hook: callable):
        """
        Registers a communication hook which is an enhancement that provides a
        flexible hook to users where they can specify how FSDP aggregates gradients
        across multiple workers.
        This hook can be used to implement several algorithms like
        `GossipGrad <https://arxiv.org/abs/1803.05880>`_ and gradient compression
        which involve different communication strategies for
        parameter syncs while training with :class:`FullyShardedDataParallel`.

        .. warning ::
            FSDP communication hook should be registered before running an initial forward pass
            and only once.

        Args:
            state (object): Passed to the hook to maintain any state information during the training process.
                            Examples include error feedback in gradient compression,
                            peers to communicate with next in `GossipGrad <https://arxiv.org/abs/1803.05880>`_, etc.
                            It is locally stored by each worker
                            and shared by all the gradient tensors on the worker.
            hook (Callable): Callable, which has one of the following signatures:
                            1) ``hook: Callable[torch.Tensor] -> None``:
                            This function takes in a Python tensor, which represents
                            the full, flattened, unsharded gradient with respect to all variables
                            corresponding to the model this FSDP unit is wrapping
                            (that are not wrapped by other FSDP sub-units).
                            It then performs all necessary processing and returns ``None``;
                            2) ``hook: Callable[torch.Tensor, torch.Tensor] -> None``:
                            This function takes in two Python tensors, the first one represents
                            the full, flattened, unsharded gradient with respect to all variables
                            corresponding to the model this FSDP unit is wrapping
                            (that are not wrapped by other FSDP sub-units). The latter
                            represents a pre-sized tensor to store a chunk of a sharded gradient after
                            reduction.
                            In both cases, callable performs all necessary processing and returns ``None``.
                            Callables with signature 1 are expected to handle gradient communication for a `NO_SHARD` case.
                            Callables with signature 2 are expected to handle gradient communication for sharded cases.

        """
        if not self.check_is_root():
            raise AssertionError(
                "register_comm_hook can only be called on a root instance."
            )
        for submodule in self.fsdp_modules(self):
            assert (
                not submodule._hook_registered
            ), "communication hook can be only registered once"
            submodule._hook_registered = True
            assert (
                submodule._communication_hook == self._get_default_comm_hook()
            ), f"communication hook should be default, but it is {submodule._communication_hook.__name__} instead"
            submodule._communication_hook_state = state
            submodule._communication_hook = hook

    def _init_param_exec_order_wrap_policy(self, *args, **kwargs) -> None:
        auto_wrap_policy = kwargs["auto_wrap_policy"]
        module = kwargs["module"]
        assert hasattr(auto_wrap_policy, "tracing_config")
        if not _TORCH_FX_AVAIL:
            assert (
                auto_wrap_policy.tracing_config is None
            ), "tracing_config should be None when torch.fx is not enabled"
        elif isinstance(auto_wrap_policy.tracing_config, TracingConfig):
            tracer = auto_wrap_policy.tracing_config.tracer
            execution_info = _init_execution_info(module)

            for m in module.modules():
                assert not isinstance(
                    m, FullyShardedDataParallel
                ), "The input module of _patch_tracer should not contain FSDP modules"

            with _patch_tracer(
                tracer=tracer,
                root_module=module,
                execution_info=execution_info,
            ):
                try:
                    tracer.trace(module, auto_wrap_policy.tracing_config.concrete_args)
                except BaseException as e:
                    raise RuntimeError(
                        "tracer.trace failed inside _init_param_exec_order_wrap_policy"
                        f" with the error: {e}."
                    )
        else:
            assert (
                auto_wrap_policy.tracing_config is None
            ), "tracing_config should either be an instance of TracingConfig or be None"
        # The initial FSDP wrapping is done with auto_wrap_policy.init_policy
        kwargs["auto_wrap_policy"] = auto_wrap_policy.init_policy
        self.__init__(*args, **kwargs)
        self._param_exec_order_policy: bool = True
        # self._param_exec_order_prep_stage is set to True before we get the execution order
        self._param_exec_order_prep_stage: bool = True
        # A list that stores the flatten parameters and its name based on the parameter execution order
        self._fsdp_params_exec_order: List[FlatParameter] = []
        if _TORCH_FX_AVAIL and isinstance(
            auto_wrap_policy.tracing_config, TracingConfig
        ):
            # Initialize a dict that maps each module to its parent FSDP wrap
            module_to_fsdp: Dict[nn.Module, FullyShardedDataParallel] = dict()
            for wrap in self.fsdp_modules(self):
                module_to_fsdp[wrap.module] = wrap
            # Set self._fsdp_params_exec_order based on execution_info.module_forward_order.
            # TODO (linjianma): self._fsdp_params_exec_order will be set based on
            # the parameter execution order rather than module_forward_order,
            # once the non-recursive wrapping policy is fully implemented.
            for m in execution_info.module_forward_order:
                if m in module_to_fsdp:
                    for flat_param in module_to_fsdp[m].params:
                        self._fsdp_params_exec_order.append(flat_param)
            self._param_exec_order_prep_stage = False

        for m in self.modules():
            if m is not self and isinstance(m, FullyShardedDataParallel):
                # Assignment by reference, so each children FSDP wrap has access to
                # the _fsdp_params_exec_order of the root module
                m._fsdp_params_exec_order = self._fsdp_params_exec_order
                m._param_exec_order_policy = self._param_exec_order_policy
                m._param_exec_order_prep_stage = self._param_exec_order_prep_stage

    def _use_param_exec_order_policy(self) -> bool:
        return (
            hasattr(self, "_param_exec_order_policy") and self._param_exec_order_policy
        )

    def _is_param_exec_order_prep_stage(self) -> bool:
        is_prep_stage = (
            hasattr(self, "_param_exec_order_prep_stage")
            and self._param_exec_order_prep_stage
        )
        if not is_prep_stage:
            for p in self.parameters():
                assert not hasattr(
                    p, "_params_exec_order_hook_handle"
                ), "When not in execution order prep stage, all _params_exec_order_hook_handle should be removed."
        return is_prep_stage


def _get_grad_norm(
    params: List[nn.Parameter],
    norm_type: float,
) -> torch.Tensor:
    """
    Returns the gradient norm of parameters ``param`` s, where the gradients
    are viewed as a single vector.
    """
    params_with_grad = [param for param in params if param.grad is not None]
    if len(params_with_grad) == 0:
        return torch.tensor(0.0)
    grads = [param.grad for param in params_with_grad]
    grad_dtypes = set(grad.dtype for grad in grads)
    if len(grad_dtypes) != 1:
        raise ValueError(
            f"Requires uniform dtype across all gradients but got {grad_dtypes}"
        )
    # Compute the gradient norm in FP32, where we treat the gradients as a
    # single vector
    grad_norm = torch.linalg.vector_norm(
        torch.stack(
            [
                torch.linalg.vector_norm(grad.detach(), norm_type, dtype=torch.float32)
                for grad in grads
            ],
        ),
        norm_type,
        dtype=torch.float32,
    )
    grad_norm = grad_norm.to(grads[0].dtype)
    return grad_norm


def _get_param_to_unflat_param_names(
    model: torch.nn.Module,
    dedup_shared_params: bool = True,
) -> Dict[torch.nn.Parameter, List[str]]:
    """
    Constructs a mapping from flattened parameter (including non-FSDP-module
    parameters) to its unflattened parameter names. For non-FSDP-module
    parameters, these mapped-to lists always contain a single element. The
    unflattened parameter names should match the keys of the model state dict.

    For shared parameters, only the first parameter name is included (following
    the ``torch.nn.Module.parameters()`` order).

    Args:
        model (torch.nn.Module): Root module (which may or may not be a
            :class:`FullyShardedDataParallel` instance).
        dedup_shared_params (bool): If ``True``, only includes the first
            list of unflattened parameter names corresponding to a parameter
            in the module walk order; if ``False``, then includes all of the
            unflattened parameter names.
    """

    def module_fn(module, prefix, param_to_unflat_param_names):
        for param_name, param in module.named_parameters(recurse=False):
            module_prefixed_param_names = (
                param._fqns if type(param) is FlatParameter else [param_name]
            )  # prefixed from `module`
            fully_prefixed_param_names = [
                clean_tensor_name(prefix + name) for name in module_prefixed_param_names
            ]  # fully prefixed from the top level including `prefix`
            # If this parameter has already been visited, then it is a
            # shared parameter; then, only take the first parameter name
            is_shared_param = param in param_to_unflat_param_names
            if not is_shared_param:
                param_to_unflat_param_names[param] = fully_prefixed_param_names
            elif not dedup_shared_params:
                param_to_unflat_param_names[param].extend(fully_prefixed_param_names)

    def return_fn(param_to_unflat_param_names):
        return param_to_unflat_param_names

    param_to_unflat_param_names: Dict[torch.nn.Parameter, List[str]] = {}
    return _apply_to_modules(
        model,
        module_fn,
        return_fn,
        param_to_unflat_param_names,
    )


def _get_param_to_param_name(
    model: torch.nn.Module,
) -> Dict[torch.nn.Parameter, str]:
    """
    Constructs a mapping from parameters to their parameter names. ``model``
    should not contain any :class:`FullyShardedDataParallel` instances, which
    means that none of the parameters should be ``FlatParameter`` s. As a
    result, compared to :meth:`_get_param_to_unflat_param_names`, the mapped
    values may be flattened from singleton :class:`list` s to the contained
    names themselves.

    Args:
        model (torch.nn.Module): Root module, which should not contain any
            :class:`FullyShardedDataParallel` instances.
    """
    param_to_param_names = _get_param_to_unflat_param_names(model)
    for param_names in param_to_param_names.values():
        assert len(param_names) > 0, (
            "`_get_param_to_unflat_param_names()` " "should not construct empty lists"
        )
        if len(param_names) > 1:
            raise RuntimeError(
                "Each parameter should only map to one parameter name but got "
                f"{len(param_names)}: {param_names}"
            )
    param_to_param_name = {
        param: param_names[0] for param, param_names in param_to_param_names.items()
    }
    return param_to_param_name


def _get_param_name_to_param(
    model: torch.nn.Module,
) -> Dict[str, torch.nn.Parameter]:
    """Constructs the inverse mapping of :meth:`_get_param_to_param_name`."""
    param_to_param_name = _get_param_to_param_name(model)
    return dict(zip(param_to_param_name.values(), param_to_param_name.keys()))


def clean_tensor_name(tensor_name: str) -> str:
    """Cleans the parameter or buffer name by removing any module wrapper
    prefixes."""
    tensor_name = tensor_name.replace(FSDP_PREFIX, "")
    # TODO: Explicitly replacing checkpoint_wrapper prefix is not ideal,
    # as it increases coupling between CheckpointWrapper and FSDP. This is also not
    # scalable for additional wrapped modules, we should come up with a general solution
    # for this issue.
    tensor_name = tensor_name.replace(_CHECKPOINT_PREFIX, "")
    return tensor_name<|MERGE_RESOLUTION|>--- conflicted
+++ resolved
@@ -38,10 +38,7 @@
 )
 from torch.distributed.algorithms._comm_hooks import default_hooks, LOW_PRECISION_HOOKS
 from torch.distributed.distributed_c10d import _get_default_group
-<<<<<<< HEAD
 from torch.distributed.fsdp import BackwardPrefetch, MixedPrecision, ShardingStrategy
-=======
->>>>>>> c810489d
 from torch.distributed.fsdp._common_utils import HandleTrainingState, TrainingState
 from torch.distributed.fsdp._runtime_utils import (
     _clear_grads_if_needed,
@@ -128,102 +125,6 @@
 _PARAM_BROADCAST_BUCKET_SIZE = int(250 * 1024 * 1024)
 
 
-<<<<<<< HEAD
-=======
-class ShardingStrategy(Enum):
-    """
-    This specifies the sharding strategy to be used for distributed training by
-    :class:`FullyShardedDataParallel`.
-    FULL_SHARD: Parameters, gradients, and optimizer states are sharded. For
-                the parameters, this algorithm all-gathers before the forward,
-                reshards after the forward, all-gathers before the backward
-                computation, and reshards after the backward computation. The
-                gradients are synchronized and sharded via reduce-scatter after
-                the backward computation. The sharded optimizer states are
-                updated locally.
-    SHARD_GRAD_OP: Gradients and optimizer states are sharded during
-                   computation, and additionally parameters are sharded outside
-                   computation. For the parameters, this algorithm all-gathers
-                   before the forward, does not reshard after the forward, and
-                   only reshards after the backward computation. The gradients
-                   are synchronized and sharded via reduce-scatter after the
-                   backward computation. The sharded optimizer states are
-                   updated locally. Inside ``no_sync()``, the parameters are
-                   not resharded after the backward computation.
-    NO_SHARD: Parameters, gradients, and optimizer states are not sharded but
-              instead replicated across ranks, similar to PyTorch's
-              ``DistributedDataParallel`` API. The gradients are synchronized
-              via all-reduce after the backward computation. The unsharded
-              optimizer states are updated locally.
-    HYBRID_SHARD(future support): Apply ``FULL_SHARD`` intra-node and
-                                  ``NO_SHARD`` inter-node.
-
-    """
-
-    FULL_SHARD = auto()
-    SHARD_GRAD_OP = auto()
-    NO_SHARD = auto()
-    # TODO
-    # HYBRID_SHARD = auto()
-
-
-@dataclass
-class MixedPrecision:
-    """
-    A config to enable mixed precision training with FullyShardedDataParallel.
-    This class can be constructed with several flags:
-        ``param_dtype`` controls the precision of model parameters, inputs, and
-        therefore the precision under which computation happens. After forward
-        and backward passes, FSDP parameters point to full precision shards
-        that are kept in memory. Full precision parameters are always
-        checkpointed.
-        ``reduce_dtype`` controls the precision under which gradient reduction
-        would occur, which can potentially be different than ``param_dtype``
-        for use cases such as communication efficiency.
-        ``buffer_dtype`` controls the precision that buffers are cast to. Note
-        that buffers are unsharded and are cast in the first forward pass, and
-        remain in their reduced precision state even after forward/backward
-        passes. However, when taking checkpoints with ``state_dict``, buffers
-        are checkpointed in their full precision (and then restored back to
-        to their reduced precision) as expected. Note that this checkpoint
-        support is currently limited to ``StateDictType.FULL_STATE_DICT``.
-        ``keep_low_precision_grads``: Whether to upcast gradients back to the
-        full parameter precision after backwards or not. This can be disabled
-        to keep the gradients in the lower precision, which can potentially
-        save memory if custom Optimizers are able to perform parameter updates
-        effectively with lower precision grads.
-
-    .. note:: In ``summon_full_params``, parameters are summoned in full
-        precision but buffers are not.
-
-    .. note:: Parameters and buffers are checkpointed in full precision. For
-        buffers, this is only guaranteed to work for ``StateDictType.FULL_STATE_DICT``.
-
-    .. note:: This API is experimental and subject to change.
-
-    .. note:: Specification of reduced precision types must be explicit, in that
-        if, for example, ``param_dtype`` is not specified, it will not be cast by
-        FSDP. Thus, a config such as ``MixedPrecision(reduce_dtype=torch.float16)``
-        will not cast buffers or parameters. Note that if a ``MixedPrecision``
-        config is specified without a ``reduce_dtype``, gradient communication
-        would occur in the `param_dtype` precision, if given, otherwise, in the
-        original parameter precision.
-    """
-
-    # maintain a tensor of this dtype that the fp32 param shard will be cast to.
-    # Will control the precision of model params, inputs, and thus compute as
-    # well.
-    param_dtype: Optional[torch.dtype] = None
-    # Gradient communication precision.
-    reduce_dtype: Optional[torch.dtype] = None
-    # Buffer precision.
-    # TODO: buffer + param are usually of the same type, if user specifies
-    # param but not buffer, should we automatically make buffer be the same?
-    buffer_dtype: Optional[torch.dtype] = None
-    keep_low_precision_grads: Optional[bool] = False
-
-
->>>>>>> c810489d
 @dataclass
 class CPUOffload:
     """
@@ -238,38 +139,6 @@
     offload_params: bool = False
 
 
-<<<<<<< HEAD
-=======
-class BackwardPrefetch(Enum):
-    """
-    Specify where to prefetch next layer's full parameters
-    during backward pass.
-    BACKWARD_PRE: prefetch right before current layer's backward computation
-                  starts, this approach will increase backward communication
-                  and computation overalpping and potentialy improve training
-                  performance, but it may increase the peak memory usage as
-                  the prefetched full parameters will be kept in the GPU memory
-                  until next layer's backward computation is done.
-    BACKWARD_POST: prefetch right after current layer's backward computation finishes,
-                   this approach will not increase peak memory as prefetching happens
-                   after current layer's full parameters are freed.
-                   It could potentially improve backward communication and computation
-                   overlapping as it avoids all_gather and reduce_scatter are blocked
-                   each other in the single NCCL stream. However, based on our experiments,
-                   for some models, the backward post backward hook fire order is not always
-                   the reversed forward computation order, so this
-                   approach may prefetch full parameters for layers ahead of next layer,
-                   this 'ahead' all_gather could delay next layer's all_gather in the
-                   single NCCL stream and cause the next layer's computation delay. So it may
-                   cause some performance regession for some models.
-    """
-
-    BACKWARD_PRE = auto()
-    BACKWARD_POST = auto()
-    # TODO, BACKWARD_PRE_CPU, prefetch full parameters and keep them in the CPU memory
-
-
->>>>>>> c810489d
 class StateDictType(Enum):
     """
     This enum indicates that which type of ``state_dict`` the FSDP module is
