--- conflicted
+++ resolved
@@ -274,10 +274,7 @@
   if (self._fw_grad(/* level */ 0).defined()) {
     AT_ERROR("cannot resize variables that has a forward grad");
   }
-<<<<<<< HEAD
-=======
-
->>>>>>> 688427b5
+
   return self;
 }
 
