#include <torch/csrc/distributed/rpc/rpc_agent.h>

namespace torch {
namespace distributed {
namespace rpc {

constexpr size_t WorkerInfo::MAX_NAME_LEN;

// Large Time Duration for waiting on the condition variable until the map is
// population. Cannot use
// std::chrono::time_point<std::chrono::steady_clock>::max() due to a known
// overflow-related bug.
constexpr auto kLargeTimeDuration = std::chrono::hours(10000);

RpcAgent::RpcAgent(
    WorkerInfo workerId,
    std::unique_ptr<RequestCallback> cb,
    std::chrono::milliseconds rpcTimeout)
    : workerInfo_(std::move(workerId)),
      cb_(std::move(cb)),
      rpcTimeout_(rpcTimeout),
      profilingEnabled_(false),
      rpcAgentRunning_(false) {}

RpcAgent::~RpcAgent() {
  if (rpcAgentRunning_.load()) {
    shutdown();
  }
}

void RpcAgent::start() {
  rpcAgentRunning_.store(true);
  rpcRetryThread_ = std::thread(&RpcAgent::retryExpiredRpcs, this);
  startImpl();
}

void RpcAgent::shutdown() {
  std::unique_lock<std::mutex> lock(rpcRetryMutex_);
  rpcAgentRunning_.store(false);
  lock.unlock();
  rpcRetryMapCV_.notify_one();
  if (rpcRetryThread_.joinable()) {
    rpcRetryThread_.join();
  }
  // NOLINTNEXTLINE(clang-analyzer-cplusplus.PureVirtualCall)
  shutdownImpl();
}

std::shared_ptr<JitFuture> RpcAgent::sendWithRetries(
    const WorkerInfo& to,
    Message&& message,
    RpcRetryOptions retryOptions) {
  TORCH_CHECK(retryOptions.maxRetries >= 0, "maxRetries cannot be negative.");
  TORCH_CHECK(
      retryOptions.retryBackoff >= 1,
      "maxRetries cannot be exponentially decaying.");
  TORCH_CHECK(
      retryOptions.rpcRetryDuration.count() >= 0,
      "rpcRetryDuration cannot be negative.");

  auto originalFuture = std::make_shared<JitFuture>(at::AnyClassType::get());
  steady_clock_time_point newTime =
      computeNewRpcRetryTime(retryOptions, /* retryCount */ 0);
  // Making a copy of the message so it can be retried after the first send.
  Message msgCopy = message;
  auto jitFuture = send(to, std::move(message));
  auto firstRetryRpc = std::make_shared<RpcRetryInfo>(
      to,
      std::move(msgCopy),
      originalFuture,
      /* retryCount */ 0,
      retryOptions);
  // Use weak_ptr so that the value can be std::moved in rpcRetryCallback.
  jitFuture->addCallback([this,
                          newTime,
                          firstRetryRpc,
                          wp = std::weak_ptr<JitFuture>(jitFuture)]() {
    auto future = wp.lock();
    TORCH_INTERNAL_ASSERT(future);
    rpcRetryCallback(future, newTime, firstRetryRpc);
  });

  return originalFuture;
}

void RpcAgent::retryExpiredRpcs() {
  // Stores the retried futures so callbacks can be added outside the lock.
  std::vector<
      std::pair<std::shared_ptr<JitFuture>, std::shared_ptr<RpcRetryInfo>>>
      futures;
  // Stores futures and exception messages for non-retriable error-ed futures.
  std::vector<std::pair<std::shared_ptr<JitFuture>, std::string>> errorFutures;

  while (rpcAgentRunning_.load()) {
    std::unique_lock<std::mutex> lock(rpcRetryMutex_);

    // We must continue sleeping as long as the RPC Agent is running and when
    // either the Retry Map is empty, or when the Retry Map's earliest expiring
    // RPC is set to be retried in the future.
    steady_clock_time_point earliestTimeout =
        std::chrono::steady_clock::now() + kLargeTimeDuration;

    for (;;) {
      if (!rpcAgentRunning_.load())
        return;
      if (std::chrono::steady_clock::now() >= earliestTimeout)
        break;
      if (!rpcRetryMap_.empty()) {
        earliestTimeout = rpcRetryMap_.begin()->first;
      }
      rpcRetryMapCV_.wait_until(lock, earliestTimeout);
    }

    // Updating these since something may have been added to the map while this
    // thread was sleeping.
    earliestTimeout = rpcRetryMap_.begin()->first;
    auto& earliestRpcList = rpcRetryMap_.begin()->second;

    // We iterate through all the RPC's set to be retried at the current
    // timepoint, resend those RPC's, and add the RPC's and their futures to
    // a list to later attach callbacks. These callbacks either schedule
    // the RPC for a future retry or marks it with success/error depending on
    // the outcome of the current send. Then, we clean up the rpcRetryMap_.
    for (auto it = earliestRpcList.begin(); it != earliestRpcList.end();
         /* no increment */) {
      auto& earliestRpc = *it;
      // Making a copy of the message so it can be retried in the future.
      Message msgCopy = earliestRpc->message_;
      std::shared_ptr<JitFuture> jitFuture;

      // send() will throw an exception if an RPC is retried while the agent is
      // shutdown. We must catch this exception and mark the original future
      // with an error, since this RPC never succeeded and can no longer be
      // retried.
      try {
        jitFuture = send(earliestRpc->to_, std::move(msgCopy));
        futures.emplace_back(jitFuture, earliestRpc);
      } catch (std::exception& e) {
        // We must store the futures and exception messages here and only mark
        // the futures with an error after releasing the lock.
        errorFutures.emplace_back(earliestRpc->originalFuture_, e.what());
      }

      // A callback will be attached to all futures for the retries in this
      // list. Thus they will either be rescheduled for future retries or they
      // will be marked as complete. We can safely delete them from the retry
      // Map for the current timepoint.
      it = earliestRpcList.erase(it);
    }

    // If there are no more RPC's set to be retried at the current timepoint,
    // we can remove the corresponsing unordered_set from the retry map.
    if (earliestRpcList.empty()) {
      rpcRetryMap_.erase(earliestTimeout);
    }

    lock.unlock();
    // We attach callbacks to the futures outside of the lock to prevent
    // potential deadlocks.
    for (const auto& it : futures) {
      auto jitFuture = it.first;
      auto earliestRpc = it.second;
      steady_clock_time_point newTime = computeNewRpcRetryTime(
          earliestRpc->options_, earliestRpc->retryCount_);
      earliestRpc->retryCount_++;

      // Use weak_ptr so that the value can be std::moved in rpcRetryCallback.
      jitFuture->addCallback([this,
                              newTime,
                              earliestRpc,
                              wp = std::weak_ptr<JitFuture>(jitFuture)]() {
        auto future = wp.lock();
        TORCH_INTERNAL_ASSERT(future);
        rpcRetryCallback(future, newTime, earliestRpc);
      });
    }
    futures.clear();

    // For exceptions caught while retrying RPC's above, we set those futures
    // with errors now that we have released the lock.
    for (const auto& it : errorFutures) {
      auto errorFuture = it.first;
      auto errorMsg = it.second;
      errorFuture->setError(
          std::make_exception_ptr(std::runtime_error(errorMsg)));
    }
    errorFutures.clear();
  }
}

void RpcAgent::rpcRetryCallback(
    const std::shared_ptr<JitFuture>& jitFuture,
    steady_clock_time_point newTime,
    std::shared_ptr<RpcRetryInfo> earliestRpc) {
  if (jitFuture->hasError()) {
    // Adding one since we want to include the original send as well and not
    // just the retry count.
    LOG(INFO) << "Send try " << (earliestRpc->retryCount_ + 1) << " failed";
    if (!rpcAgentRunning_.load()) {
      // If the RPC Agent has shutdown, we cannot retry messages. Thus we mark
      // the future with an error since the RPC was never completed
      // successfully.
      std::string errorMessage = c10::str(
          "RPC Agent is no longer running on Node ",
          RpcAgent::getWorkerInfo().id_,
          ". Cannot retry message.");
      earliestRpc->originalFuture_->setError(jitFuture->exception_ptr());
    } else if (earliestRpc->retryCount_ < earliestRpc->options_.maxRetries) {
      // If the previous future completed with an error and we haven't
      // completed maxRetries send attempts, we move the earliestRpc
      // struct to a new time point in the retry map (effectively
      // scheduling it for a future retry.)
      {
        std::lock_guard<std::mutex> retryMapLock(rpcRetryMutex_);
        rpcRetryMap_[newTime].emplace(std::move(earliestRpc));
      }
      // The retry thread waits for the map to be populated. Thus we notify
      // once an item has been added.
      rpcRetryMapCV_.notify_one();
    } else {
      // We have completed maxRetries send attempts. We're now marking
      // the future with an error.
      std::string errorMessage = c10::str(
          "The RPC has not succeeded after the specified number of max retries (",
          earliestRpc->options_.maxRetries,
          ").");
      earliestRpc->originalFuture_->setError(
          std::make_exception_ptr(std::runtime_error(errorMessage)));
    }
  } else {
    // This try succeeded, so we can make the original future as complete.
    earliestRpc->originalFuture_->markCompleted(jitFuture->value());
  }
}

const WorkerInfo& RpcAgent::getWorkerInfo() const {
  return workerInfo_;
}

std::shared_ptr<RpcAgent> RpcAgent::currentRpcAgent_ = nullptr;

bool RpcAgent::isCurrentRpcAgentSet() {
  return std::atomic_load(&currentRpcAgent_) != nullptr;
}

std::shared_ptr<RpcAgent> RpcAgent::getCurrentRpcAgent() {
  std::shared_ptr<RpcAgent> agent = std::atomic_load(&currentRpcAgent_);
  TORCH_INTERNAL_ASSERT(agent, "Current RPC agent is not set!");
  return agent;
}

void RpcAgent::setCurrentRpcAgent(std::shared_ptr<RpcAgent> rpcAgent) {
  if (rpcAgent) {
    std::shared_ptr<RpcAgent> previousAgent;
    // Use compare_exchange so that we don't actually perform the exchange if
    // that would trigger the assert just below. See:
    // https://en.cppreference.com/w/cpp/atomic/atomic_compare_exchange
    std::atomic_compare_exchange_strong(
        &currentRpcAgent_, &previousAgent, std::move(rpcAgent));
    TORCH_INTERNAL_ASSERT(
        previousAgent == nullptr, "Current RPC agent is set!");
  } else {
    // We can't use compare_exchange (we don't know what value to expect) but we
    // don't need to, as the only case that would trigger the assert is if we
    // replaced nullptr with nullptr, which we can just do as it has no effect.
    std::shared_ptr<RpcAgent> previousAgent =
        std::atomic_exchange(&currentRpcAgent_, std::move(rpcAgent));
    TORCH_INTERNAL_ASSERT(
        previousAgent != nullptr, "Current RPC agent is not set!");
  }
}

void RpcAgent::setTypeResolver(std::shared_ptr<TypeResolver> typeResolver) {
  typeResolver_ = std::move(typeResolver);
}

std::shared_ptr<TypeResolver> RpcAgent::getTypeResolver() {
  TORCH_INTERNAL_ASSERT(typeResolver_, "Type resolver is not set!");
  return typeResolver_;
}

void RpcAgent::enableGILProfiling(bool flag) {
  profilingEnabled_ = flag;
}

bool RpcAgent::isGILProfilingEnabled() {
  return profilingEnabled_.load();
}

<<<<<<< HEAD
std::unordered_map<c10::Device, c10::Device> RpcAgent::getDeviceMap(
    const WorkerInfo& dest) {
=======
std::unordered_map<c10::DeviceIndex, c10::DeviceIndex> RpcAgent::getDeviceMap(
    const WorkerInfo& dest) const {
>>>>>>> 29bbc4f6
  // Default implementation has no device map.
  return {};
}

std::unordered_map<std::string, std::string> RpcAgent::getDebugInfo() {
  /* This would later include more info other than metrics for eg: may include
     stack traces for the threads owned by the agent */
  // Default implementation: return getMetrics().
  return getMetrics();
}

std::ostream& operator<<(std::ostream& os, const WorkerInfo& workerInfo) {
  return os << "WorkerInfo(id=" << workerInfo.id_
            << ", name=" << workerInfo.name_ << ")";
}

} // namespace rpc
} // namespace distributed
} // namespace torch<|MERGE_RESOLUTION|>--- conflicted
+++ resolved
@@ -287,13 +287,8 @@
   return profilingEnabled_.load();
 }
 
-<<<<<<< HEAD
 std::unordered_map<c10::Device, c10::Device> RpcAgent::getDeviceMap(
-    const WorkerInfo& dest) {
-=======
-std::unordered_map<c10::DeviceIndex, c10::DeviceIndex> RpcAgent::getDeviceMap(
     const WorkerInfo& dest) const {
->>>>>>> 29bbc4f6
   // Default implementation has no device map.
   return {};
 }
