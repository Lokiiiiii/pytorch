--- conflicted
+++ resolved
@@ -452,8 +452,8 @@
     return module_.has_value();
   }
 
-  StaticRuntime& runtime();
-  StaticRuntime clone_runtime_from_cached();
+  StaticRuntime& runtime() const;
+  StaticRuntime clone_runtime_from_cached() const;
 
   // See [Shared values array]
   size_t value_buffer_size() const {
@@ -1042,10 +1042,7 @@
 
   std::unique_ptr<BlockRunner> block_;
   IValueArray values_;
-<<<<<<< HEAD
   const StaticModule& parent_module_;
-=======
->>>>>>> b0863391
 };
 
 } // namespace jit
