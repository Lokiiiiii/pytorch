#pragma once

#include <torch/csrc/WindowsTorchApiMacro.h>

#include <torch/csrc/jit/codegen/cuda/instrumentation.h>
#include <torch/csrc/jit/codegen/cuda/kernel_ir.h>
#include <torch/csrc/jit/codegen/cuda/kernel_ir_builder.h>
#include <torch/csrc/jit/codegen/cuda/root_domain_map.h>

#include <vector>

namespace torch {
namespace jit {
namespace fuser {
namespace cuda {

<<<<<<< HEAD
class TORCH_CUDA_API IndexLowering : private kir::IrVisitor {
=======
class TORCH_CUDA_CU_API IndexLowering : public OptInDispatch {
>>>>>>> f7b339d1
 public:
  static std::vector<kir::Expr*> getIndexedExprs(
      std::vector<kir::Expr*> incoming_exprs,
      const ThreadPredicateMap& thread_predicates,
      const ComputeAtRootDomainMap& ca_root_map) {
    FUSER_PERF_SCOPE("IndexLowering::getIndexedExprs");
    IndexLowering il(thread_predicates, ca_root_map);
    il.generate(incoming_exprs);
    return il.lowered_exprs_;
  }

 private:
  explicit IndexLowering(
      const ThreadPredicateMap& thread_predicates,
      const ComputeAtRootDomainMap& ca_root_map);

  void pushBack(kir::Expr*);

  void visit(const kir::ForLoop*) final;
  void visit(const kir::IfThenElse*) final;
  void visit(const kir::UnaryOp*) final;
  void visit(const kir::BinaryOp*) final;
  void visit(const kir::TernaryOp*) final;
  void visit(const kir::ReductionOp*) final;
  void visit(const kir::BroadcastOp*) final;
  void visit(const kir::Allocate*) final;
  void visit(const kir::Sync*) final;

  void generate(const std::vector<kir::Expr*>& exprs);

  kir::Val* lowerSrcIndex(kir::Val* val, kir::Val* dst) const;
  kir::Val* lowerDstIndex(kir::Val* dst) const;

 private:
  std::vector<kir::Expr*> lowered_exprs_;

  // This is a slight work around as scope has a couple definitions, we have the
  // Scope that's in ForLoop/IfThenElse which is really just a wrapper around
  // std::vector<Expr*> and then we have the actual ForLoop/IfThenElse. We want
  // to be able to carry both around because when we push back to a scope it
  // could be either the body or else body of the IfThenElse. However, we want
  // to understand the nesting of IfThenElse/ForLoop nodes.
  kir::Scope* active_scope_ = nullptr;
  kir::Expr* active_scope_expr_ = nullptr;

  kir::IrBuilder ir_builder_;

  const ThreadPredicateMap& thread_predicates_;
  const ComputeAtRootDomainMap& ca_root_map_;
};

} // namespace cuda
} // namespace fuser
} // namespace jit
} // namespace torch<|MERGE_RESOLUTION|>--- conflicted
+++ resolved
@@ -14,11 +14,7 @@
 namespace fuser {
 namespace cuda {
 
-<<<<<<< HEAD
-class TORCH_CUDA_API IndexLowering : private kir::IrVisitor {
-=======
-class TORCH_CUDA_CU_API IndexLowering : public OptInDispatch {
->>>>>>> f7b339d1
+class TORCH_CUDA_CU_API IndexLowering : private kir::IrVisitor {
  public:
   static std::vector<kir::Expr*> getIndexedExprs(
       std::vector<kir::Expr*> incoming_exprs,
