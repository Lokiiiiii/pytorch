--- conflicted
+++ resolved
@@ -2,17 +2,14 @@
 import enum
 from contextlib import contextmanager
 from typing import Callable, List, Optional, Set
-
-<<<<<<< HEAD
 import sympy
-=======
+
 """
 torch._guards is the definitional source of truth for general purpose guard structures.
 
 An important thing to keep in mind here is the preservation of layering. There should be no dynamo notions,
 and no guard installation notions here.
 """
->>>>>>> d071c0a1
 
 class GuardSource(enum.Enum):
     LOCAL = 0
