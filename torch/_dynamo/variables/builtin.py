import functools
import inspect
import itertools
import logging
import math
import operator
import types
from typing import Dict, List

import torch
from torch import sym_float, sym_int

from .. import config, variables
from ..allowed_functions import is_allowed
from ..exc import unimplemented, Unsupported
from ..guards import GuardBuilder
from ..replay_record import DummyModule
from ..source import AttrSource, is_constant_source, SuperSource, TypeSource
from ..utils import (
    check_constant_args,
    check_unspec_python_args,
    istype,
    proxy_args_kwargs,
    specialize_args_kwargs,
)
from .base import MutableLocal, VariableTracker
from .dicts import ConstDictVariable
from .tensor import DynamicShapeVariable, FakeItemVariable, UnspecializedPythonVariable

log = logging.getLogger(__name__)


class BuiltinVariable(VariableTracker):
    @staticmethod
    @functools.lru_cache(None)
    def _constant_fold_functions():
        fns = {
            abs,
            all,
            any,
            bool,
            callable,
            chr,
            dict,
            divmod,
            float,
            int,
            len,
            list,
            max,
            min,
            ord,
            pow,
            repr,
            round,
            set,
            str,
            str.format,
            sum,
            tuple,
            type,
            operator.pos,
            operator.neg,
            operator.not_,
            operator.invert,
            operator.pow,
            operator.mul,
            operator.matmul,
            operator.floordiv,
            operator.truediv,
            operator.mod,
            operator.add,
            operator.sub,
            operator.getitem,
            operator.lshift,
            operator.rshift,
            operator.and_,
            operator.or_,
            operator.xor,
            operator.ipow,
            operator.imul,
            operator.imatmul,
            operator.ifloordiv,
            operator.itruediv,
            operator.imod,
            operator.iadd,
            operator.isub,
            operator.ilshift,
            operator.irshift,
            operator.iand,
            operator.ixor,
            operator.ior,
            operator.index,
        }
        fns.update(x for x in math.__dict__.values() if isinstance(x, type(math.sqrt)))
        return fns

    def can_constant_fold_through(self):
        return self.fn in self._constant_fold_functions()

    @staticmethod
    @functools.lru_cache(None)
    def _fx_graph_functions():
        fns = {
            operator.pos,
            operator.neg,
            operator.not_,
            operator.invert,
            operator.pow,
            operator.mul,
            operator.matmul,
            operator.floordiv,
            operator.truediv,
            operator.mod,
            operator.add,
            operator.sub,
            operator.getitem,
            operator.lshift,
            operator.rshift,
            operator.and_,
            operator.or_,
            operator.xor,
            operator.ipow,
            operator.imul,
            operator.imatmul,
            operator.ifloordiv,
            operator.itruediv,
            operator.imod,
            operator.iadd,
            operator.isub,
            operator.ilshift,
            operator.irshift,
            operator.iand,
            operator.ixor,
            operator.ior,
        }
        return fns

    def can_insert_in_graph(self):
        return self.fn in self._fx_graph_functions()

    def __init__(self, fn, **kwargs):
        super(BuiltinVariable, self).__init__(**kwargs)
        self.fn = fn

    def __str__(self):
        if self.fn is None:
            name = "None"
        else:
            name = self.fn.__name__

        return f"{self.__class__.__name__}({name})"

    def python_type(self):
        return type(self.fn)

    def as_python_constant(self):
        return self.fn

    def reconstruct(self, codegen):
        name = self.fn.__name__
        assert self.fn.__module__ == "builtins"
        assert name not in codegen.tx.f_globals, "shadowed global"
        return [codegen.create_load_global(name, add=True)]

    def constant_args(self, *args, **kwargs):
        return check_constant_args(args, kwargs)

    def tensor_args(self, *args, **kwargs):
        return any(
            isinstance(i, variables.TensorVariable)
            for i in itertools.chain(args, kwargs.values())
        ) and not any(
            isinstance(i, variables.GetAttrVariable)
            for i in itertools.chain(args, kwargs.values())
        )

    def dyn_shape_args(self, *args, **kwargs):
        return any(
            isinstance(i, variables.DynamicShapeVariable)
            for i in itertools.chain(args, kwargs.values())
        )

    def unspec_python_args(self, *args, **kwargs):
        return check_unspec_python_args(args, kwargs)

    @staticmethod
    def unwrap_unspec_args_kwargs(args, kwargs):
        unwrapped_args = []
        unwrapped_kwargs = {}
        for x in args:
            if isinstance(
                x,
                (variables.UnspecializedPythonVariable,),
            ):
                unwrapped_args.append(x.raw_value)
            else:
                unwrapped_args.append(x.as_python_constant())
        for k, v in kwargs:
            if isinstance(
                x,
                (variables.UnspecializedPythonVariable,),
            ):
                unwrapped_kwargs.update({k: v.raw_value})
            else:
                unwrapped_kwargs.update({k: v.as_python_constant()})
        return unwrapped_args, unwrapped_kwargs

    def call_function(
        self, tx, args: "List[VariableTracker]", kwargs: "Dict[str, VariableTracker]"
    ) -> "VariableTracker":
        from .builder import wrap_fx_proxy, wrap_fx_proxy_cls

        constant_args = check_constant_args(args, kwargs)
        tensor_args = self.tensor_args(*args, **kwargs)
        dyn_shape_args = self.dyn_shape_args(*args, **kwargs)
        unspec_python_args = self.unspec_python_args(*args, **kwargs)
        options = VariableTracker.propagate(self, args, kwargs.values())
        has_constant_handler = self.can_constant_fold_through() and (
            constant_args or unspec_python_args
        )
        assert isinstance(args, (list, tuple))
        assert isinstance(kwargs, dict)

        if (
            self.fn is operator.getitem
            and len(args) == 2
            and isinstance(args[1], variables.TensorVariable)
            and args[1].dtype == torch.bool
            and not config.dynamic_shapes
        ):
            unimplemented("dynamic Tensor.__getitem__(bool[])")

        # args[0] is list and args[1] is unspec
        if self.fn is operator.getitem and not isinstance(
            args[0], variables.TensorVariable
        ):
            tensor_args = False
            args, kwargs = specialize_args_kwargs(tx, args, kwargs)

        if (
            self.can_insert_in_graph()
            # Many operators that we allow into an FX graph work for both tensors and SymInts.
            # For those that don't, we should be able to rely on SymInt erroring.
            # (Alternative would be to directly read off the list of allowed SymInt operations,
            # although I'm not sure what that buys us).
            and (tensor_args or dyn_shape_args)
            and not (
                self.fn is operator.getitem
                and isinstance(args[0], ConstDictVariable)
                and isinstance(args[1], variables.TensorVariable)
            )
        ):
            try:
                fn = self.fn
                if self.fn is operator.iadd and isinstance(
                    args[0], variables.ConstantVariable
                ):
                    # Work around weird bug in hf_T5
                    fn, args = operator.add, [args[1], args[0]]

                proxy = tx.output.create_proxy(
                    "call_function",
                    fn,
                    *proxy_args_kwargs(args, kwargs),
                )
                if any([isinstance(arg, FakeItemVariable) for arg in args]):
                    return wrap_fx_proxy_cls(
                        FakeItemVariable,
                        tx,
                        proxy,
                        **options,
                    )
                elif self.unspec_python_args(*args, **kwargs):
                    _args, _kwargs = self.unwrap_unspec_args_kwargs(args, kwargs)
                    raw_value = self.fn(*_args, **_kwargs)

                    need_unwrap = any(
                        x.need_unwrap
                        for x in itertools.chain(args, kwargs.values())
                        if isinstance(x, variables.UnspecializedPythonVariable)
                    )

                    return wrap_fx_proxy_cls(
                        UnspecializedPythonVariable,
                        tx,
                        proxy,
                        raw_value=raw_value,
                        need_unwrap=need_unwrap,
                        **options,
                    )
                elif all(isinstance(x, DynamicShapeVariable) for x in args):
                    return wrap_fx_proxy_cls(
                        DynamicShapeVariable,
                        tx,
                        proxy,
                        **options,
                    )
                else:
                    # Work around for vision_maskrcnn due to precision difference
                    # specialize the dividend when float divide by tensor
                    if self.fn is operator.truediv and isinstance(
                        args[0], variables.UnspecializedPythonVariable
                    ):
                        args[0] = args[0].convert_to_constant(tx)
                    return wrap_fx_proxy(tx, proxy, **options)

            except NotImplementedError:
                unimplemented(f"partial tensor op: {self} {args} {kwargs}")

        # Handle cases like int(torch.seed())
        # Also handle sym_float to sym_int cases
        if self.fn in (int, float) and isinstance(args[0], DynamicShapeVariable):
            fn_ = sym_int if self.fn is int else sym_float
            out = wrap_fx_proxy(
                tx=tx,
                proxy=tx.output.create_proxy(
                    "call_function",
                    fn_,
                    (args[0].as_proxy(),),
                    {},
                ),
                **options,
            )
            return out

        handler = getattr(self, f"call_{self.fn.__name__}", None)
        if handler:
            try:
                inspect.signature(handler).bind(tx, *args, **kwargs)
            except TypeError as exc:
                if not has_constant_handler:
                    log.warning(
                        f"incorrect arg count {handler} {exc} and no constant handler"
                    )
                handler = None

        if handler:
            try:
                result = handler(tx, *args, **kwargs)
                if result is not None:
                    return result.add_options(options)
            except Unsupported as exc:
                if not has_constant_handler:
                    raise
                # Actually, we will handle this just fine
                exc.remove_from_stats()

        if has_constant_handler:
            args, kwargs = specialize_args_kwargs(tx, args, kwargs)
            # constant fold
            return variables.ConstantVariable(
                self.as_python_constant()(
                    *[x.as_python_constant() for x in args],
                    **{k: v.as_python_constant() for k, v in kwargs.items()},
                ),
                **options,
            )
        return super().call_function(tx, args, kwargs)

    def _call_min_max(self, tx, *args):
        if all(isinstance(a, variables.ConstantVariable) for a in args):
            if self.fn is max:
                return variables.ConstantVariable(max(a.value for a in args))
            else:
                return variables.ConstantVariable(min(a.value, b.value))

        # torch min/max only support two arguments, but python min/max support a variable number.
        # When given more than 2, reduce over the arguments.
        if len(args) != 2:
            if len(args) == 1 and isinstance(args[0], variables.BaseListVariable):
                args_to_reduce = args[0].items
            elif len(args) == 1 and isinstance(args[0], variables.ListIteratorVariable):
                # Need to treat ListIterator specially from BaseList: max() on a python iterator will "use up" the iterator.
                # Is there / should there be a more idiomatic way to do this?
                # Maybe manually evaluating an interator in dynamo is uncommon.
                args_to_reduce = []
                curr_iter = args[0]
                while curr_iter.index < len(curr_iter.items):
                    val, next_iter = curr_iter.next_variables()
                    args_to_reduce.append(val)
                    tx.replace_all(curr_iter, next_iter)
                    curr_iter = next_iter
            else:
<<<<<<< HEAD
                assert len(args) > 2, f"min/max was given an invalid set of arguments: {', '.join([type(x) for x in args])}"
=======
                assert (
                    len(args) > 2
                ), f"min/max was given an invalid set of arguments: {', '.join([type(x) for x in args])}"
>>>>>>> 341ba039
                args_to_reduce = args
            # manually handle the base case for lists: max(single_element_list) = single_element_list[0]
            if len(args_to_reduce) == 1:
                return args_to_reduce[0]
<<<<<<< HEAD
            return functools.reduce(lambda a, b: self._call_min_max(tx, a, b), args_to_reduce)
=======
            return functools.reduce(
                lambda a, b: self._call_min_max(tx, a, b), args_to_reduce
            )
>>>>>>> 341ba039

        # The normal case: min/max called with two args.
        a, b = args
        if self.tensor_args(a, b):
            if not isinstance(a, variables.TensorVariable):
                a, b = b, a
            assert isinstance(a, variables.TensorVariable)

            # result of an item call is a scalar convert to a tensor
            if isinstance(a, FakeItemVariable):
                a = variables.TorchVariable(torch.tensor).call_function(tx, [a], {})

            # Dynamic input does not get resolved, rather, gets stored as call_function
            if isinstance(a, DynamicShapeVariable):
                from .builder import wrap_fx_proxy

                return wrap_fx_proxy(
                    tx=tx,
                    proxy=tx.output.create_proxy(
                        "call_function",
                        self.fn,
                        *proxy_args_kwargs([a, b], {}),
                    ),
                    **VariableTracker.propagate(self, [a, b]),
                )

            # convert min/max to torch ops
            if b.is_python_constant():
                kwargs = {"min": b} if (self.fn is max) else {"max": b}
                result = variables.TorchVariable(torch.clamp).call_function(
                    tx, [a], kwargs
                )
            else:
                fn = {max: torch.maximum, min: torch.minimum}[self.fn]
                result = variables.TorchVariable(fn).call_function(tx, [a, b], {})

            # return unspec if both a, b are unspec or const
            if all(
                isinstance(
                    i,
                    (
                        variables.UnspecializedPythonVariable,
                        variables.ConstantVariable,
                    ),
                )
                for i in [a, b]
            ):

                if any([isinstance(val, FakeItemVariable) for val in [a, b]]):
                    return variables.FakeItemVariable.from_tensor_variable(result)

                if b.is_python_constant():
                    raw_b = b.as_python_constant()
                else:
                    raw_b = b.raw_value
                if self.fn is max:
                    raw_res = max(a.raw_value, raw_b)
                else:
                    raw_res = min(a.raw_value, raw_b)

                need_unwrap = any(
                    x.need_unwrap
                    for x in [a, b]
                    if isinstance(x, variables.UnspecializedPythonVariable)
                )
                return variables.UnspecializedPythonVariable.from_tensor_variable(
                    result, raw_res, need_unwrap
                )
            # otherwise return tensor
            else:
                return result
        elif isinstance(a, DynamicShapeVariable) or isinstance(b, DynamicShapeVariable):
            proxy = tx.output.create_proxy(
                "call_function", self.fn, *proxy_args_kwargs([a, b], {})
            )
            return DynamicShapeVariable.create(tx, proxy, None)
        else:

            unimplemented(f"unsupported min / max over args {str(a)}, {str(b)}")

    call_min = _call_min_max
    call_max = _call_min_max

    def call_range(self, tx, *args):
        if self.unspec_python_args(*args) or self.constant_args(*args):
            args, _ = specialize_args_kwargs(tx, args, {})
            return variables.RangeVariable(args)
        elif self._dynamic_args(*args):

            def guard_if_dyn(arg):
                if isinstance(arg, DynamicShapeVariable):
                    return arg.evaluate_expr(tx.output)
                return arg

            args = [variables.ConstantVariable(guard_if_dyn(arg)) for arg in args]
            return variables.RangeVariable(args)
        # None no-ops this handler and lets the driving function proceed
        return None

    def _dynamic_args(self, *args, **kwargs):
        return any([isinstance(x, DynamicShapeVariable) for x in args]) or any(
            [isinstance(x, DynamicShapeVariable) for x in kwargs.values()]
        )

    def call_slice(self, tx, *args):
        return variables.SliceVariable(args)

    def _dyn_proxy(self, tx, *args, **kwargs):
        assert self._dynamic_args(*args, **kwargs)
        from .builder import wrap_fx_proxy

        options = VariableTracker.propagate(self, args, kwargs.values())
        return wrap_fx_proxy(
            tx,
            tx.output.create_proxy(
                "call_function", self.fn, *proxy_args_kwargs(args, kwargs)
            ),
            **options,
        )

    def call_mod(self, tx, *args, **kwargs):
        if self._dynamic_args(*args, **kwargs):
            return self._dyn_proxy(tx, *args, **kwargs)

    def _call_iter_tuple_list(self, tx, obj=None, *args, **kwargs):
        if self._dynamic_args(*args, **kwargs):
            return self._dyn_proxy(tx, *args, **kwargs)
        cls = variables.BaseListVariable.cls_for(self.fn)
        if obj is None:
            return cls(
                [],
                mutable_local=MutableLocal(),
            )
        elif obj.has_unpack_var_sequence(tx):
            guards = set()
            if obj.source and not is_constant_source(obj.source):
                guards.add(obj.source.make_guard(GuardBuilder.LIST_LENGTH))
            return cls(
                list(obj.unpack_var_sequence(tx)),
                mutable_local=MutableLocal(),
                guards=guards,
            ).add_options(self, obj)

    call_iter = _call_iter_tuple_list
    call_tuple = _call_iter_tuple_list
    call_list = _call_iter_tuple_list

    def call_dict(self, tx, arg):
        if isinstance(arg, variables.ConstDictVariable):
            return arg.clone(mutable_local=MutableLocal())

    def call_zip(self, tx, *args):
        options = VariableTracker.propagate(self, args)
        if all(x.has_unpack_var_sequence(tx) for x in args):
            items = [
                variables.TupleVariable(list(item), **options)
                for item in zip(*[arg.unpack_var_sequence(tx) for arg in args])
            ]
            return variables.TupleVariable(items, **options)

    def call_enumerate(self, tx, *args):
        options = VariableTracker.propagate(self, args)
        if len(args) == 1:
            start = 0
        else:
            assert len(args) == 2
            assert isinstance(args[1], variables.ConstantVariable)
            start = args[1].as_python_constant()
        if args[0].has_unpack_var_sequence(tx):
            items = [
                variables.TupleVariable(
                    [variables.ConstantVariable(idx, **options), var],
                    **options,
                )
                for idx, var in enumerate(args[0].unpack_var_sequence(tx), start)
            ]
            return variables.TupleVariable(items, **options)

    def call_mul(self, tx, a, b):
        if isinstance(
            a, (variables.ListVariable, variables.TupleVariable)
        ) and isinstance(b, variables.ConstantVariable):
            return a.__class__(
                items=a.items * b.as_python_constant(), mutable_local=MutableLocal()
            ).add_options(self, a, b)
        elif isinstance(
            b, (variables.ListVariable, variables.TupleVariable)
        ) and isinstance(a, variables.ConstantVariable):
            return b.__class__(
                items=b.items * a.as_python_constant(), mutable_local=MutableLocal()
            ).add_options(self, a, b)
        # TODO this doesn't generalize in other builtin operators.
        elif isinstance(a, variables.ConstantVariable) and isinstance(
            b, DynamicShapeVariable
        ):
            return b.call_method(tx, "__rmul__", [a], {})
        else:
            return a.call_method(tx, "__mul__", [b], {})

    def call_len(self, tx, *args, **kwargs):
        return args[0].call_method(tx, "__len__", args[1:], kwargs)

    def call_add(self, tx, *args, **kwargs):
        return args[0].call_method(tx, "__add__", args[1:], kwargs)

    def call_sub(self, tx, *args, **kwargs):
        return args[0].call_method(tx, "__sub__", args[1:], kwargs)

    def call_truediv(self, tx, *args, **kwargs):
        return args[0].call_method(tx, "__truediv__", args[1:], kwargs)

    def call_floordiv(self, tx, *args, **kwargs):
        return args[0].call_method(tx, "__floordiv__", args[1:], kwargs)

    def call_iadd(self, tx, *args, **kwargs):
        return args[0].call_method(tx, "__iadd__", args[1:], kwargs)

    def call_getitem(self, tx, *args, **kwargs):
        if self.unspec_python_args(*args, **kwargs):
            args, kwargs = specialize_args_kwargs(tx, args, kwargs)
        return args[0].call_method(tx, "__getitem__", args[1:], kwargs)

    def call_isinstance(self, tx, arg, isinstance_type):
        arg_type = arg.python_type()

        isinstance_type = isinstance_type.as_python_constant()

        if isinstance(arg, variables.TensorVariable) and arg.dtype is not None:
            return variables.ConstantVariable(arg.call_isinstance(isinstance_type))
        # UserDefinedObject with C extensions can have torch.Tensor attributes,
        # so break graph.
        if isinstance(arg, variables.UserDefinedObjectVariable) and isinstance(
            arg.value, types.MemberDescriptorType
        ):
            unimplemented(
                f"isinstance called on UserDefinedClass {arg} {isinstance_type}"
            )
        # handle __instancecheck__ defined in user class
        if (
            isinstance(arg, variables.UserDefinedObjectVariable)
            and "__instancecheck__" in isinstance_type.__class__.__dict__
        ):
            return variables.ConstantVariable(
                isinstance_type.__class__.__instancecheck__(isinstance_type, arg.value)
            )

        try:
            val = issubclass(arg_type, isinstance_type)
        except TypeError:
            val = arg_type is isinstance_type
        return variables.ConstantVariable(val)

    def call_super(self, tx, a, b):
        source = (
            None
            if a.source is None or b.source is None
            else SuperSource(a.source, b.source)
        )
        return variables.SuperVariable(a, b, source=source)

    def call_next(self, tx, arg):
        if isinstance(arg, variables.ListIteratorVariable):
            val, next_iter = arg.next_variables()
            tx.replace_all(arg, next_iter)
            return val
        elif isinstance(arg, variables.BaseListVariable):
            return arg.items[0].add_options(self, arg)

    def call_hasattr(self, tx, obj, attr):
        if attr.is_python_constant():
            name = attr.as_python_constant()
            return obj.call_hasattr(tx, name).add_options(self, obj, attr)

    def call_map(self, tx, fn, seq):
        if seq.has_unpack_var_sequence(tx):
            items = [fn.call_function(tx, [x], {}) for x in seq.unpack_var_sequence(tx)]
            return variables.TupleVariable(items).add_options(self, fn, seq)

    def call_sum(self, tx, seq, **kwargs):
        # Special case for sum on tuple of floats and ints
        if (
            isinstance(seq, (variables.ListVariable, variables.TupleVariable))
            and all(
                [
                    isinstance(x, variables.ConstantVariable)
                    and isinstance(x.value, (int, float))
                    for x in seq.items
                ]
            )
            and not kwargs
        ):
            new_list = [x.value for x in seq.items]
            return variables.ConstantVariable(sum(new_list))
        if seq.has_unpack_var_sequence(tx):
            start = kwargs.pop(
                "start", variables.ConstantVariable(0)
            ).as_python_constant()
            assert not kwargs
            items = seq.unpack_var_sequence(tx)[start:]
            return BuiltinVariable(functools.reduce).call_function(
                tx,
                [
                    BuiltinVariable(operator.add),
                    variables.TupleVariable(items),
                    variables.ConstantVariable(0).add_options(self, seq),
                ],
                {},
            )

    def call_reduce(self, tx, function, iterable, initializer=None):
        if iterable.has_unpack_var_sequence(tx):
            items = iterable.unpack_var_sequence(tx)
            if initializer is None:
                value, items = items[0], items[1:]
            else:
                value = initializer
            for element in items:
                value = function.call_function(tx, [value, element], {})
            return value

    def call_getattr(
        self, tx, obj: VariableTracker, name_var: VariableTracker, default=None
    ):
        from . import (
            ConstantVariable,
            GetAttrVariable,
            PythonModuleVariable,
            TorchVariable,
            UserFunctionVariable,
        )
        from .builder import VariableBuilder

        options = VariableTracker.propagate(self, obj, name_var)
        guards = options["guards"]
        name = name_var.as_python_constant()

        if not name_var.is_python_constant():
            unimplemented("non-const getattr() name")

        if tx.output.side_effects.is_attribute_mutation(obj):
            try:
                # re-read a pending side effect?
                return tx.output.side_effects.load_attr(obj, name).add_options(options)
            except KeyError:
                pass

        if default is not None:
            hasattr_var = self.call_hasattr(tx, obj, name_var)
            guards.update(hasattr_var.guards)
            assert hasattr_var.as_python_constant() in (True, False)
            if not hasattr_var.as_python_constant():
                return default.add_guards(guards)

        if obj.source:
            source = AttrSource(obj.source, name)
            options["source"] = source
        else:
            source = None

        if isinstance(obj, variables.NNModuleVariable):
            return obj.var_getattr(tx, name).add_options(options)
        elif isinstance(obj, variables.TensorVariable) and name == "grad":
            if source:
                # We are going to be raising this tensor as grapharg. So, ensure
                # that we have real grad value instead of fake tensor value.
                # Walk through the inputs of the subgraph and find if we already
                # have the original tensor stored in the graphargs.
                for grapharg in tx.output.graphargs:
                    if grapharg.source == source.base:
                        example_value = grapharg.example.grad
                        return VariableBuilder(tx, source)(example_value).add_options(
                            options
                        )
                unimplemented("tensor grad")
            else:
                unimplemented("tensor grad")
        elif isinstance(
            obj,
            (
                variables.TensorVariable,
                variables.NamedTupleVariable,
                variables.ConstantVariable,
                variables.UserDefinedClassVariable,
                variables.UserDefinedObjectVariable,
            ),
        ):
            try:
                return (
                    obj.var_getattr(tx, name).clone(source=source).add_options(options)
                )
            except NotImplementedError:
                return GetAttrVariable(obj, name, **options)
        elif isinstance(obj, TorchVariable):
            member = getattr(obj.value, name)
            if is_allowed(member):
                return TorchVariable(member, **options)
            elif ConstantVariable.is_literal(member):
                return ConstantVariable(member, **options)
            else:
                return VariableBuilder(tx, source)(member).add_guards(guards)
        elif isinstance(obj, (PythonModuleVariable, DummyModule)):
            member = obj.value.__dict__[name]

            if config.replay_record_enabled:
                tx.exec_recorder.record_module_access(obj.value, name, member)

            return VariableBuilder(tx, source)(member).add_guards(guards)
        elif istype(obj, UserFunctionVariable) and name in ("__name__", "__module__"):
            return ConstantVariable(
                getattr(obj.fn, name), **VariableTracker.propagate(obj)
            )
        else:
            try:
                return (
                    obj.var_getattr(tx, name).clone(source=source).add_options(options)
                )
            except NotImplementedError:
                return GetAttrVariable(obj, name, **options)

    def call_setattr(
        self, tx, obj: VariableTracker, name_var: VariableTracker, val: VariableTracker
    ):
        if isinstance(obj, (variables.BlackHoleVariable, variables.DataClassVariable)):
            return obj.call_method(tx, "__setattr__", [name_var, val], {})
        elif (
            tx.output.side_effects.is_attribute_mutation(obj)
            and name_var.is_python_constant()
        ):
            tx.output.side_effects.store_attr(obj, name_var.as_python_constant(), val)
            return val.add_options(self, obj, name_var)
        elif isinstance(obj, variables.UserDefinedObjectVariable):
            unimplemented(
                f"setattr(UserDefinedObjectVariable) {type(obj.value).__setattr__}"
            )
        elif isinstance(obj, variables.NNModuleVariable):
            obj.convert_to_unspecialized(tx)

    def call_type(self, tx, obj: VariableTracker):
        from .builder import VariableBuilder

        try:
            py_type = obj.python_type()
        except NotImplementedError:
            py_type = None

        if istype(obj, variables.TupleVariable):
            return BuiltinVariable(py_type).add_options(self, obj)

        if py_type is not None and obj.source:
            return VariableBuilder(tx, TypeSource(obj.source))(py_type).add_options(
                self, obj
            )

        unimplemented(f"type({obj})")

    def call_reversed(self, tx, obj: VariableTracker):
        if obj.has_unpack_var_sequence(tx):
            items = list(reversed(obj.unpack_var_sequence(tx)))
            return variables.TupleVariable(
                items, **VariableTracker.propagate(self, obj)
            )

    def call_chain(self, tx, *args):
        if all(obj.has_unpack_var_sequence(tx) for obj in args):
            items = []
            for obj in args:
                items.extend(obj.unpack_var_sequence(tx))
            return variables.TupleVariable(
                items, **VariableTracker.propagate(self, *args)
            )

    def call_islice(self, tx, iterable, *args):
        if iterable.has_unpack_var_sequence(tx) and all(
            x.is_python_constant() for x in args
        ):
            const_args = [x.as_python_constant() for x in args]
            items = iterable.unpack_var_sequence(tx)
            items = list(itertools.islice(items, *const_args))
            return variables.TupleVariable(
                items, **VariableTracker.propagate(self, iterable, *args)
            )

    def call_id(self, tx, *args):
        if len(args) > 0 and isinstance(args[0], variables.NNModuleVariable):
            nn_mod_variable = args[0]
            mod = tx.output.get_submodule(nn_mod_variable.module_key)
            return variables.ConstantVariable(id(mod))
        else:
            unimplemented(f"call_id with args {args}")<|MERGE_RESOLUTION|>--- conflicted
+++ resolved
@@ -382,24 +382,16 @@
                     tx.replace_all(curr_iter, next_iter)
                     curr_iter = next_iter
             else:
-<<<<<<< HEAD
-                assert len(args) > 2, f"min/max was given an invalid set of arguments: {', '.join([type(x) for x in args])}"
-=======
                 assert (
                     len(args) > 2
                 ), f"min/max was given an invalid set of arguments: {', '.join([type(x) for x in args])}"
->>>>>>> 341ba039
                 args_to_reduce = args
             # manually handle the base case for lists: max(single_element_list) = single_element_list[0]
             if len(args_to_reduce) == 1:
                 return args_to_reduce[0]
-<<<<<<< HEAD
-            return functools.reduce(lambda a, b: self._call_min_max(tx, a, b), args_to_reduce)
-=======
             return functools.reduce(
                 lambda a, b: self._call_min_max(tx, a, b), args_to_reduce
             )
->>>>>>> 341ba039
 
         # The normal case: min/max called with two args.
         a, b = args
