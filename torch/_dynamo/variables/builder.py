--- conflicted
+++ resolved
@@ -1164,30 +1164,6 @@
                         if e.size()[i] != dim:
                             curr_sizes[i] = None
 
-        name = source.name()
-
-        # Prep for automatic dynamic
-        curr_sizes = None
-        if name not in tx.output.frame_state:
-            # If there is no entry for this source, add the tensor to frame state with its current static size.
-            # E.g., {} -> {“x”: [2, 4]}
-            curr_sizes = list(e.size())
-        else:
-            curr_sizes = tx.output.frame_state[name]
-            if curr_sizes is not None:
-                if e.ndim != len(curr_sizes):
-                    # If there is already an entry, and the dim mismatches, replace the frame state entry with None.
-                    # E.g. {“x”: [2, 3, 4]} -> {“x”: None}
-                    curr_sizes = None
-                else:
-                    # If there is already an entry, and the dim matches, for every size in the frame state which
-                    # disagrees with the current static size, replace it with None. E.g., {“x”: [2, 3]} -> {“x”: [2, None]}
-                    for i, dim in enumerate(curr_sizes):
-                        if e.size()[i] != dim:
-                            curr_sizes[i] = None
-
-        tx.output.frame_state[name] = curr_sizes
-
         # TODO: index export_constraints ahead of time so we don't have to
         # do a linear scan every time here
         t_id = id(e)
@@ -1222,9 +1198,6 @@
                 marked_static = i in getattr(e, "_dynamo_static_indices", set())
 
                 # NB: both static and dynamic have precedence over
-<<<<<<< HEAD
-                automatic_dynamic = curr_sizes is None or curr_sizes[i] is None
-=======
                 automatic_dynamic = config.automatic_dynamic_shapes and (
                     curr_sizes is None or curr_sizes[i] is None
                 )
@@ -1233,7 +1206,6 @@
                 # For dynamic, apply None always
                 if marked_dynamic:
                     curr_sizes[i] = None
->>>>>>> 6e3cdcad
 
                 # We will process constraints first, as they will imply that we
                 # have a dynamic dimension
