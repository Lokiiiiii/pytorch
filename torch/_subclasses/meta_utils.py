--- conflicted
+++ resolved
@@ -534,13 +534,10 @@
                         dynamic_dims=dynamic_dims,
                         constraint_dims=constraint_dims,
                     )
-<<<<<<< HEAD
-=======
                 if type(t) is torch.nn.Parameter:
                     # NB: Cannot directly use Parameter constructor
                     # because that would force a detach, not desirable
                     r._is_param = True
->>>>>>> a1633b17
                 return r
         elif torch.overrides.is_tensor_like(t):
             # Blindly converting tensor subclasses to meta can cause
