--- conflicted
+++ resolved
@@ -255,7 +255,7 @@
 
 def reset_cudagraph_trees():
     "Clear all cudagraph trees"
-    # see remove_all_cached_tensors below for why this is necessary
+    # see shutdown below for why this is necessary
     container_dict = get_obj(local, "tree_manager_containers")
     locks_dict = get_obj(local, "tree_manager_locks")
     for device, lock in locks_dict.items():
@@ -264,7 +264,7 @@
             if not container or not container.tree_manager:
                 continue
 
-            container.tree_manager.remove_all_cached_tensors()
+            container.tree_manager.shutdown()
 
     _set_cached_tensors_enabled(False)
     container_dict.clear()
@@ -362,14 +362,11 @@
         inp: Union[Tensor, UntypedStorage],
         extra_ref_check: Optional[Callable[[], None]] = None,
     ):
-<<<<<<< HEAD
-=======
         """
         extra_ref_check is an additional check we need to run to check if the
         weak ref has expired. in checking storage use count we assume extra_ref_check
         will hold an additional reference to the storage.
         """
->>>>>>> ec425155728... Cache output tensors on execution
         if isinstance(inp, Tensor):
             stor = inp.untyped_storage()
         else:
@@ -1565,6 +1562,7 @@
         self.running_forwards_with_pending_backwards = False
 
     def run(self, new_inputs: List[Tensor], function_id: FunctionID):
+        assert self.graph is not None, "Running CUDAGraph after shutdown"
         out = self._run(new_inputs, function_id)
 
         # The forwards are only pending following invocation, not before
@@ -1641,11 +1639,11 @@
         # now, we are in a recording state !
         return self.record_function(new_inputs, function_id)
 
-    def remove_all_cached_tensors(self):
+    def shutdown(self):
         """
         Remove all cached tensors in all nodes. Because cached tensors can hold gradients which in turn
         might reference a backward which invokes a CUDA Graph Node, we have to manually clear them on shutdown
-        to avoid a reference cycle.
+        to avoid a reference cycle. For the same reason we
         """
         nodes = []
         for roots in self.roots.values():
@@ -1656,6 +1654,10 @@
             for children in node.children.values():
                 nodes.extend(children)
             node.remove_node_cached_tensors()
+            node.graph = None
+
+        self.graph = None
+        self.current_node = None
 
     def record_function(self, new_inputs, function_id) -> List[Optional[Tensor]]:
         torch.cuda.synchronize()
