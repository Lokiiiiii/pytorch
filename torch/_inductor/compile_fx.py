import dataclasses
import functools
import itertools
import logging
import sys
import warnings
from typing import Any, Callable, Dict, List, Optional

import functorch
from functorch.compile import min_cut_rematerialization_partition

import torch._dynamo.config as dynamo_config

import torch.fx
import torch.utils._pytree as pytree

from torch._dynamo import logging as dynamo_logging, utils as dynamo_utils
from torch._dynamo.utils import fake_mode_from_tensors
from torch._functorch.aot_autograd import make_boxed_func
from torch._ops import OpOverload
from torch._subclasses.fake_tensor import FakeTensor
from .._dynamo.backends.common import aot_autograd
from ..fx.graph import _PyTreeCodeGen
from . import config, metrics, overrides, pattern_matcher
from .debug import DebugContext
from .decomposition import select_decomp_table
from .graph import GraphLowering
from .mkldnn import convert_outplace_to_inplace
from .utils import developer_warning, get_dtype_size, has_incompatible_cudagraph_ops
from .virtualized import V

log = logging.getLogger(__name__)
ALIGNMENT = 16


@dataclasses.dataclass
class BoxedBool:
    value: bool

    def __bool__(self):
        return self.value

    @staticmethod
    def disable(obj):
        if isinstance(obj, BoxedBool):
            obj.value = False
            return obj
        return False


# copy_ fails when trying to write to tensors with memory overlap,
# for expanded dimensions (a dimension which used to have size 1 -> ?)
# we can select one element from that dimension and write to it
# to achieve writing to all values of that dimension of the input tensor
def get_expanded_dims(t):
    return [i for i in range(t.ndim) if t.stride(i) == 0 and t.size(i) != 1]


def index_expanded_dims(t, expanded_dims):
    for expanded_dim in expanded_dims:
        t = torch.ops.aten.slice(t, expanded_dim, 0, 1)
    return t


def complex_memory_overlap(t):
    # if torch._debug_has_internal_overlap thinks this tensor potentially has
    # memory overlap internally, let's dig deeper to find out whether it's true.
    if torch._debug_has_internal_overlap(t) != 0:
        strides = t.stride()
        sizes = t.shape
        indices = list(range(len(strides)))
        indices = [x for _, x in sorted(zip(strides, indices))]
        for i in range(len(strides)):
            prev_stride = 1 if i == 0 else strides[indices[i - 1]]
            prev_size = 1 if i == 0 else sizes[indices[i - 1]]
            if strides[indices[i]] < prev_stride * prev_size:
                return True
    return False


@functools.lru_cache(None)
def _step_logger():
    return dynamo_logging.get_step_logger(log)


@functools.lru_cache(None)
def _warn_tf32_disabled():
    if (
        torch.cuda.is_available()
        and not torch.backends.cuda.matmul.allow_tf32
        and torch.cuda.get_device_capability() >= (8, 0)
    ):
        warnings.warn(
            "TensorFloat32 tensor cores for float32 matrix multiplication available but not enabled. "
            "Consider setting `torch.set_float32_matmul_precision('high')` for better performance."
        )


def is_tf32_warning_applicable(gm: torch.fx.GraphModule):
    aten = torch.ops.aten
    tf32_ops = {
        aten.mm.default,
        aten.addmm.default,
        aten.bmm.default,
        aten.baddbmm.default,
    }
    for node in gm.graph.nodes:
        if (
            node.op == "call_function"
            and node.target in tf32_ops
            and isinstance(node.meta.get("val", None), torch.Tensor)
            and node.meta["val"].dtype == torch.float32
            and node.meta["val"].device.type == "cuda"
        ):
            return True
    return False


@DebugContext.wrap
def count_bytes_inner(gm, example_inputs, num_fixed=0, **kwargs):
    shape_env = _shape_env_from_inputs(example_inputs)

    graph = GraphLowering(gm, shape_env=shape_env, num_static_inputs=num_fixed)
    with V.set_graph_handler(graph):
        graph.run(*example_inputs)
        num_bytes, nodes_num_elem = graph.count_bytes()
        metrics.num_bytes_accessed += num_bytes
        metrics.nodes_num_elem += nodes_num_elem
    return make_boxed_func(gm.forward)


@DebugContext.wrap
@torch.utils._python_dispatch._disable_current_modes()
def compile_fx_inner(
    gm: torch.fx.GraphModule,
    example_inputs: List[torch.Tensor],
    cudagraphs=None,
    num_fixed=0,
    is_backward=False,
    graph_id=None,
    aot_mode=False,
    is_inference=False,
):
    if is_tf32_warning_applicable(gm):
        _warn_tf32_disabled()

    if dynamo_utils.count_calls(gm.graph) == 0:
        return make_boxed_func(gm.forward)

    # lift the maximum depth of the Python interpreter stack
    # to adapt large/deep models
    sys.setrecursionlimit(max(sys.getrecursionlimit(), 2000))

    _step_logger()(
        logging.INFO,
        "torchinductor compiling "
        f"{'BACKWARDS' if is_backward else 'FORWARDS'} "
        f"graph {graph_id}",
    )
    V.debug.fx_graph(gm, example_inputs)

    if cudagraphs is None:
        cudagraphs = config.triton.cudagraphs

    shape_env = _shape_env_from_inputs(example_inputs)

    fake_mode = fake_mode_from_tensors(
        example_inputs
    ) or torch._subclasses.FakeTensorMode(allow_non_fake_inputs=True)

    with V.set_fake_mode(fake_mode):
        pattern_matcher.fx_passes(gm)
        V.debug.fx_graph_transformed(gm, example_inputs)

        graph = GraphLowering(
            gm,
            shape_env=shape_env,
            num_static_inputs=num_fixed,
            graph_id=graph_id,
            aot_mode=aot_mode,
        )
        with V.set_graph_handler(graph):
            graph.run(*example_inputs)
            compiled_fn = graph.compile_to_fn()
            if aot_mode:
                return compiled_fn

    if cudagraphs:
        # output args are tuple of first argument
        output = list(gm.graph.nodes)[-1]
        assert len(output.args) == 1
        stack_traces = [
            (arg.stack_trace if isinstance(arg, torch.fx.node.Node) else None)
            for arg in output.args[0]
        ]

        complex_memory_overlap_inputs = any(
            complex_memory_overlap(t) for t in example_inputs
        )

        if (
            set(graph.device_types) == {"cuda"}
            and not graph.mutated_inputs
            and not has_incompatible_cudagraph_ops(gm)
            and not complex_memory_overlap_inputs
        ):
            compiled_fn = cudagraphify(
<<<<<<< HEAD
                compiled_fn, example_inputs, static_input_idxs=range(num_fixed)
=======
                compiled_fn,
                example_inputs,
                static_input_idxs=range(num_fixed),
                device_index=next(iter(graph.device_idxs)),
                stack_traces=stack_traces,
                is_backward=is_backward,
                is_inference=is_inference,
>>>>>>> 867b07b4
            )
        else:
            BoxedBool.disable(cudagraphs)

            if len(set(graph.device_types)) > 1:
                developer_warning("skipping cudagraphs due to multiple devices")
            elif set(graph.device_types) == {"cuda"}:
                if graph.mutated_inputs:
                    developer_warning("skipping cudagraphs due to input mutation")
                elif complex_memory_overlap_inputs:
                    developer_warning(
                        "skipping cudagraphs due to complex input striding"
                    )

    result = align_inputs(compiled_fn, example_inputs, range(num_fixed))
    _step_logger()(
        logging.INFO,
        "torchinductor done compiling "
        f"{'BACKWARDS' if is_backward else 'FORWARDS'} "
        f"graph {graph_id}",
    )

    # aot autograd needs to know to pass in inputs as a list
    result._boxed_call = True
    return result


def clone_preserve_strides(x):
    needed_size = (
        sum((shape - 1) * stride for shape, stride in zip(x.size(), x.stride())) + 1
    )
    buffer = torch.as_strided(x, (needed_size,), (1,)).clone()
    return torch.as_strided(buffer, x.size(), x.stride())


def align_inputs(model, inputs, static_input_idxs=()):
    def is_aligned(storage_offset, dtype):
        return (storage_offset * get_dtype_size(dtype)) % ALIGNMENT == 0

    check_inputs = [
        i
        for i in range(len(inputs))
        if isinstance(inputs[i], torch.Tensor)
        and (
            i not in static_input_idxs
            or not is_aligned(inputs[i].storage_offset(), inputs[i].dtype)
        )
        and inputs[i].device.type == "cuda"
    ]

    if len(check_inputs) == 0:
        return model

    def run(new_inputs):
        for i in check_inputs:
            if new_inputs[i].data_ptr() % ALIGNMENT:
                new_inputs[i] = clone_preserve_strides(new_inputs[i])
        return model(new_inputs)

    return run


@dynamo_utils.dynamo_timed
<<<<<<< HEAD
def cudagraphify(model, inputs, static_input_idxs=()):
=======
def cudagraphify(
    model,
    inputs,
    static_input_idxs=(),
    *,
    device_index: int,
    stack_traces: List[Optional[str]],
    is_backward: bool,
    is_inference: bool,
):
    from torch._inductor.cudagraph_trees import (
        cudagraphify_impl as new_cudagraphify_impl,
    )

    if config.triton.cudagraph_trees:
        cudagraphify_fn = functools.partial(
            new_cudagraphify_impl,
            device_index=device_index,
            stack_traces=stack_traces,
            is_backward=is_backward,
            is_inference=is_inference,
        )
    else:
        cudagraphify_fn = cudagraphify_impl

>>>>>>> 867b07b4
    # if using fake tensors, defer cudagraphs until we get real inputs at runtime
    if not any(isinstance(inp, FakeTensor) for inp in inputs):
        return cudagraphify_impl(model, inputs, static_input_idxs)

    compiled_fn = None

    def run(new_inputs):
        nonlocal compiled_fn
        if compiled_fn is None:
            with dynamo_utils.preserve_rng_state():
                compiled_fn = cudagraphify_impl(model, new_inputs, static_input_idxs)

        return compiled_fn(new_inputs)

    return run


def remove_unaligned_input_idxs(inputs, static_input_idxs):
    """
    We require all inputs to be aligned, so introduce a copy for any
    that aren't.
    """
    aligned_static_input_idxs = {
        idx for idx in static_input_idxs if (inputs[idx].data_ptr() % ALIGNMENT) == 0
    }
    if len(aligned_static_input_idxs) != len(static_input_idxs):
        return aligned_static_input_idxs
    return static_input_idxs


def cudagraphify_impl(model, inputs, static_input_idxs=()):
    """
    Assumes inputs[static_input_idxs[i]] are always the same memory address
    """
    static_input_idxs = remove_unaligned_input_idxs(inputs, static_input_idxs)

    def static_input(x):
        """
        Copy and input while preserving strides
        """
        # TODO(jansel): figure out why this version doesn't work:
        # return torch.empty_strided(x.size(), x.stride(), dtype=x.dtype, device=x.device)
        needed_size = (
            sum((shape - 1) * stride for shape, stride in zip(x.size(), x.stride())) + 1
        )
        buffer = torch.zeros(needed_size, dtype=x.dtype, device=x.device)
        return torch.as_strided(buffer, x.size(), x.stride())

    assert isinstance(inputs, (list, tuple))
    static_inputs = [
<<<<<<< HEAD
        static_input(x) if idx not in static_input_idxs else x.detach()
=======
        static_input(x).copy_(x.detach())
        if idx not in static_input_idxs
        else x.detach()
>>>>>>> 867b07b4
        for idx, x in enumerate(inputs)
    ]

    inps_expanded_dims = [
        get_expanded_dims(x) if idx not in static_input_idxs else []
        for idx, x in enumerate(inputs)
    ]

    # warmup
    torch.cuda.synchronize()
    stream = torch.cuda.Stream()
    stream.wait_stream(torch.cuda.current_stream())
    # copy static_inputs because it will be cleared in model
    with torch.cuda.stream(stream):
        model(list(static_inputs))
    stream.synchronize()
    torch.cuda.current_stream().wait_stream(stream)
    torch.cuda.synchronize()

    # record
    graph = torch.cuda.CUDAGraph()
    with torch.cuda.graph(graph, stream=stream):
        static_outputs = model(list(static_inputs))
    if not isinstance(static_outputs, (list, tuple)):
        static_outputs = (static_outputs,)

    if config.size_asserts:

        def run(new_inputs):
            assert len(static_inputs) == len(new_inputs)
            for idx, (dst, src, expanded_dims) in enumerate(
                zip(static_inputs, new_inputs, inps_expanded_dims)
            ):
                if idx in static_input_idxs:
                    assert dst.data_ptr() == src.data_ptr()
                else:
                    # TODO - could make one single op of multiple slices
                    # and avoid dispatch.
                    # Could also pre-index the `dst` tensors
                    dst = index_expanded_dims(dst, expanded_dims)
                    src = index_expanded_dims(src, expanded_dims)
                    dst.copy_(src)
            new_inputs.clear()
            graph.replay()
            return static_outputs

    else:
        copy_indices = [
            idx for idx in range(len(static_inputs)) if idx not in static_input_idxs
        ]

        def run(new_inputs):
            for idx in copy_indices:
                src = index_expanded_dims(static_inputs[idx], inps_expanded_dims[idx])
                dst = index_expanded_dims(new_inputs[idx], inps_expanded_dims[idx])
                dst.copy_(src)
            new_inputs.clear()
            graph.replay()
            return static_outputs

    return run


def count_tangents(fx_g: torch.fx.GraphModule):
    """
    Infers which inputs are static for a backwards graph
    """

    def is_not_gradout(x):
        return "tangents" not in x.name

    arg_count = 0
    static_arg_idxs = []
    for n in fx_g.graph.nodes:
        if n.op == "placeholder":
            if is_not_gradout(n):
                static_arg_idxs.append(arg_count)
            arg_count += 1

    assert static_arg_idxs == list(range(len(static_arg_idxs)))
    return len(static_arg_idxs)


_graph_counter = itertools.count(0)


def compile_fx(
    model_: torch.fx.GraphModule,
    example_inputs_: List[torch.Tensor],
    inner_compile=compile_fx_inner,
    config_patches: Optional[Dict[str, Any]] = None,
    decompositions: Optional[Dict[OpOverload, Callable]] = None,
    aot_mode=False,
):
    """Main entrypoint to a compile given FX graph"""
    if config_patches:
        with config.patch(config_patches):
            return compile_fx(
                model_,
                example_inputs_,
                # need extra layer of patching as backwards is compiled out of scope
                inner_compile=config.patch(config_patches)(inner_compile),
                decompositions=decompositions,
                aot_mode=aot_mode,
            )

    if aot_mode:
        aot_config_patches = {
            "cpp_wrapper": True,
            "debug": True,
            "triton.cudagraphs": False,
        }
        with config.patch(aot_config_patches):
            return compile_fx(
                model_,
                example_inputs_,
                inner_compile=functools.partial(inner_compile, aot_mode=aot_mode),
                decompositions=decompositions,
            )

    recursive_compile_fx = functools.partial(
        compile_fx,
        inner_compile=inner_compile,
        decompositions=decompositions,
    )

    if not graph_returns_tuple(model_):
        return make_graph_return_tuple(
            model_,
            example_inputs_,
            recursive_compile_fx,
        )

    if isinstance(model_, torch.fx.GraphModule):
        if isinstance(model_.graph._codegen, _PyTreeCodeGen):
            # this graph is the result of dynamo.export()
            return handle_dynamo_export_graph(
                model_,
                example_inputs_,
                recursive_compile_fx,
            )

        # Since handle_dynamo_export_graph will trigger compile_fx again,
        # Move these passes after handle_dynamo_export_graph to avoid repeated calls.
        with overrides.patch_functions():
            model_ = overrides.replace_fx(model_, example_inputs_)
            model_ = overrides.fuse_fx(model_, example_inputs_)

    if any(isinstance(x, (list, tuple, dict)) for x in example_inputs_):
        return flatten_graph_inputs(
            model_,
            example_inputs_,
            recursive_compile_fx,
        )

    assert not config._raise_error_for_testing
    functorch.compile.config.use_functionalize = True
    functorch.compile.config.use_fake_tensor = True
    num_example_inputs = len(example_inputs_)
    cudagraphs = BoxedBool(
        config.triton.cudagraphs and not dynamo_config.dynamic_shapes
    )
    graph_id = next(_graph_counter)

    @dynamo_utils.dynamo_timed
    def fw_compiler_base(model: torch.fx.GraphModule, example_inputs, is_inference):
        fixed = len(example_inputs) - num_example_inputs
        # Why convert outplace op to inplace? Inductor can support inplace operations well and for custom
        # inplace ops which are lowered as ExternKernel, it is beneficial to performance when the inplace
        # implementation is used if available.
        model = convert_outplace_to_inplace(model)
        return inner_compile(
            model,
            example_inputs,
            num_fixed=fixed,
            cudagraphs=cudagraphs,
            graph_id=graph_id,
            is_inference=is_inference,
        )

    fw_compiler = functools.partial(fw_compiler_base, is_inference=False)
    inference_compiler = functools.partial(fw_compiler_base, is_inference=True)

    # Save and restore dynamic shapes setting for backwards, as it is
    # sometimes done as a context manager which won't be set when we
    # hit backwards compile
    dynamic_shapes = dynamo_config.dynamic_shapes

    @dynamo_utils.dynamo_timed
    def bw_compiler(model: torch.fx.GraphModule, example_inputs):
        with dynamo_config.patch(dynamic_shapes=dynamic_shapes):
            fixed = count_tangents(model)
            return inner_compile(
                model,
                example_inputs,
                num_fixed=fixed,
                cudagraphs=cudagraphs,
                is_backward=True,
                graph_id=graph_id,
            )

    with overrides.patch_functions():
        if decompositions is None:
            decompositions = select_decomp_table()
        # TODO: can add logging before/after the call to create_aot_dispatcher_function
        # in torch._functorch/aot_autograd.py::aot_module_simplified::aot_function_simplified::new_func
        # once torchdynamo is merged into pytorch
        return aot_autograd(
            fw_compiler=fw_compiler,
            bw_compiler=bw_compiler,
            inference_compiler=inference_compiler,
            decompositions=decompositions,
            partition_fn=functools.partial(
                min_cut_rematerialization_partition, compiler="inductor"
            ),
            keep_inference_input_mutations=True,
        )(model_, example_inputs_)


def _shape_env_from_inputs(inputs):
    shape_env = None
    fake_mode = fake_mode_from_tensors(inputs)

    # TODO(voz): It would be nice to enable this assert, but there are lots of tests that
    # pass in real inputs for now.
    # if len(inputs) > 0:
    # assert fake_mode is not None, breakpoint()

    if fake_mode is not None:
        return fake_mode.shape_env

    # When there are no tensor inputs, get shape_env from the first SymInt.
    for input in inputs:
        if isinstance(input, torch.SymInt):
            return input.node.shape_env

    # TODO(voz): Should we always have one anyway?
    return None


def output_node(gm: torch.fx.GraphModule):
    """Get the output node from an FX graph"""
    last_node = next(iter(reversed(gm.graph.nodes)))
    assert last_node.op == "output"
    return last_node


def graph_returns_tuple(gm: torch.fx.GraphModule):
    """True if a FX graph returns a tuple"""
    if not isinstance(gm, torch.fx.GraphModule):
        return True  # can't check this, assume true
    (rv,) = output_node(gm).args
    if isinstance(rv, (list, tuple)):
        return True
    if (
        isinstance(rv, torch.fx.node.Node)
        and hasattr(rv.target, "_schema")
        and len(rv.target._schema.returns) > 1
        and all(str(ret.type) == "Tensor" for ret in rv.target._schema.returns)
    ):
        # for graphs whose result is one node with multiple outputs
        return True
    return False


def make_graph_return_tuple(gm: torch.fx.GraphModule, inputs, compile_gm):
    """
    Mutate gm so it returns a tuple.  This is only needed for graphs
    not created by torchdynamo that return non-tuples.
    """
    node = output_node(gm)
    (rv,) = node.args
    rv, spec = pytree.tree_flatten(rv)
    with gm.graph.inserting_before(node):
        gm.graph.output(rv)
    gm.graph.erase_node(node)
    assert graph_returns_tuple(gm)

    compiled_fn = compile_gm(gm, inputs)

    @functools.wraps(compiled_fn)
    def wrapper(*args, **kwargs):
        return pytree.tree_unflatten(compiled_fn(*args, **kwargs), spec)

    return wrapper


def flatten_graph_inputs(gm: torch.fx.GraphModule, inputs, compile_gm):
    """
    Mutate inputs so that they are flat and wrap gm such that it
    accepts those inputs.  This is only needed for graphs not created
    by torchdynamo that take bumpy inputs.
    """
    inputs, spec = pytree.tree_flatten(inputs)

    class GmWrapper(torch.nn.Module):
        def __init__(self):
            super().__init__()
            self.gm = gm

        def forward(self, *args):
            return self.gm(*pytree.tree_unflatten(args, spec))

    compiled_fn = compile_gm(GmWrapper(), inputs)

    @functools.wraps(compiled_fn)
    def wrapper(*args):
        # note this doesn't check the spec, assuming it is the same
        return compiled_fn(*pytree.tree_flatten(args)[0])

    return wrapper


def handle_dynamo_export_graph(gm, inputs, compile_gm):
    """
    `torch._dynamo.export` embeds pytrees in the FX graph codgen object,
    convert that to a normal FX graph so inductor can compile it.
    """
    codegen = gm.graph._codegen
    gm.graph._codegen = torch.fx.graph.CodeGen()
    gm.recompile()

    compiled_fn = compile_gm(gm, codegen.process_inputs(*inputs))

    @functools.wraps(compiled_fn)
    def wrapper(*args):
        return codegen.process_outputs(compiled_fn(*codegen.process_inputs(*args)))

    return wrapper<|MERGE_RESOLUTION|>--- conflicted
+++ resolved
@@ -203,11 +203,9 @@
             and not graph.mutated_inputs
             and not has_incompatible_cudagraph_ops(gm)
             and not complex_memory_overlap_inputs
+            and (len(graph.device_idxs) == 1 or not config.triton.cudagraph_trees)
         ):
             compiled_fn = cudagraphify(
-<<<<<<< HEAD
-                compiled_fn, example_inputs, static_input_idxs=range(num_fixed)
-=======
                 compiled_fn,
                 example_inputs,
                 static_input_idxs=range(num_fixed),
@@ -215,7 +213,6 @@
                 stack_traces=stack_traces,
                 is_backward=is_backward,
                 is_inference=is_inference,
->>>>>>> 867b07b4
             )
         else:
             BoxedBool.disable(cudagraphs)
@@ -229,6 +226,10 @@
                     developer_warning(
                         "skipping cudagraphs due to complex input striding"
                     )
+                elif len(graph.device_idxs) > 1 and config.triton.cudagraph_trees:
+                    developer_warning(
+                        "skipping cudagraphs due to multiple device indexes"
+                    )
 
     result = align_inputs(compiled_fn, example_inputs, range(num_fixed))
     _step_logger()(
@@ -279,9 +280,6 @@
 
 
 @dynamo_utils.dynamo_timed
-<<<<<<< HEAD
-def cudagraphify(model, inputs, static_input_idxs=()):
-=======
 def cudagraphify(
     model,
     inputs,
@@ -307,10 +305,9 @@
     else:
         cudagraphify_fn = cudagraphify_impl
 
->>>>>>> 867b07b4
     # if using fake tensors, defer cudagraphs until we get real inputs at runtime
     if not any(isinstance(inp, FakeTensor) for inp in inputs):
-        return cudagraphify_impl(model, inputs, static_input_idxs)
+        return cudagraphify_fn(model, inputs, static_input_idxs)
 
     compiled_fn = None
 
@@ -318,8 +315,7 @@
         nonlocal compiled_fn
         if compiled_fn is None:
             with dynamo_utils.preserve_rng_state():
-                compiled_fn = cudagraphify_impl(model, new_inputs, static_input_idxs)
-
+                compiled_fn = cudagraphify_fn(model, new_inputs, static_input_idxs)
         return compiled_fn(new_inputs)
 
     return run
@@ -338,33 +334,30 @@
     return static_input_idxs
 
 
+def static_input(x):
+    """
+    Copy and input while preserving strides
+    """
+    # TODO(jansel): figure out why this version doesn't work:
+    # return torch.empty_strided(x.size(), x.stride(), dtype=x.dtype, device=x.device)
+    needed_size = (
+        sum((shape - 1) * stride for shape, stride in zip(x.size(), x.stride())) + 1
+    )
+    buffer = torch.empty(needed_size, dtype=x.dtype, device=x.device)
+    return torch.as_strided(buffer, x.size(), x.stride())
+
+
 def cudagraphify_impl(model, inputs, static_input_idxs=()):
     """
     Assumes inputs[static_input_idxs[i]] are always the same memory address
     """
     static_input_idxs = remove_unaligned_input_idxs(inputs, static_input_idxs)
-
-    def static_input(x):
-        """
-        Copy and input while preserving strides
-        """
-        # TODO(jansel): figure out why this version doesn't work:
-        # return torch.empty_strided(x.size(), x.stride(), dtype=x.dtype, device=x.device)
-        needed_size = (
-            sum((shape - 1) * stride for shape, stride in zip(x.size(), x.stride())) + 1
-        )
-        buffer = torch.zeros(needed_size, dtype=x.dtype, device=x.device)
-        return torch.as_strided(buffer, x.size(), x.stride())
 
     assert isinstance(inputs, (list, tuple))
     static_inputs = [
-<<<<<<< HEAD
-        static_input(x) if idx not in static_input_idxs else x.detach()
-=======
         static_input(x).copy_(x.detach())
         if idx not in static_input_idxs
         else x.detach()
->>>>>>> 867b07b4
         for idx, x in enumerate(inputs)
     ]
 
