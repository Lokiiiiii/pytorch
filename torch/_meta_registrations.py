--- conflicted
+++ resolved
@@ -1272,8 +1272,6 @@
     return self.new_empty(self.size())
 
 
-<<<<<<< HEAD
-=======
 @register_meta(
     [
         aten._foreach_neg_.default,
@@ -1455,7 +1453,6 @@
         )
 
 
->>>>>>> 8fee4669
 @register_meta([aten._int_mm])
 @out_wrapper()
 def meta__int_mm(a, b):
