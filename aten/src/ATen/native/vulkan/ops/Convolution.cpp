--- conflicted
+++ resolved
@@ -319,21 +319,17 @@
       shader = VK_KERNEL(conv2d);
       break;
     case Conv2dDepthwise:
-<<<<<<< HEAD
       shader = VK_KERNEL(conv2d_dw);
-=======
-      shader = VK_SHADER(conv2d_dw);
       if (kernel_size.size() == 4 && kernel_size[2] == 3 &&
           kernel_size[3] == 3) {
         // 1x1 refers to the output tile size
-        shader = VK_SHADER(conv2d_dw_3x3);
+        shader = VK_KERNEL(conv2d_dw_3x3);
       }
       if (kernel_size.size() == 4 && kernel_size[2] == 5 &&
           kernel_size[3] == 5) {
         // 1x1 refers to the output tile size
-        shader = VK_SHADER(conv2d_dw_5x5);
+        shader = VK_KERNEL(conv2d_dw_5x5);
       }
->>>>>>> 78dc6af5
       break;
     case Conv2dPointwise:
       shader = VK_KERNEL(conv2d_pw_2x2);
