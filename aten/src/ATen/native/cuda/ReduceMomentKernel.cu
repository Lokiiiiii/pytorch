#include <ATen/AccumulateType.h>
#include <ATen/native/TensorIterator.h>
#include <ATen/native/cuda/Reduce.cuh>
#include <ATen/native/DispatchStub.h>
#include <ATen/native/SharedReduceOps.h>
#include <ATen/AccumulateType.h>
#include <ATen/Dispatch.h>
#include <ATen/native/ReduceOps.h>

namespace at { namespace native {

<<<<<<< HEAD
template <typename scalar_t>
=======
template <typename scalar_t, typename out_t=scalar_t>
>>>>>>> 1fc3576d
void std_var_kernel_impl(TensorIterator& iter, int32_t correction, bool take_sqrt) {
  // reducing unrolling factor to 2 for welford kernel
  // This is necessary to lower register usage that leads to register spills.
  using accscalar_t = at::acc_type<scalar_t, true>;
<<<<<<< HEAD
  gpu_reduce_kernel<scalar_t, scalar_t, 2>(
      iter,
      WelfordOps<
          scalar_t, accscalar_t, int32_t, float,
          thrust::pair<scalar_t, scalar_t>>{correction, take_sqrt},
      WelfordData<accscalar_t, int32_t, float>{});
=======
  using ops_t = WelfordOps<scalar_t, accscalar_t, int32_t, float, thrust::pair<out_t, out_t>>;
  gpu_reduce_kernel<scalar_t, out_t, 2>(
      iter, ops_t{correction, take_sqrt}, typename ops_t::acc_t{});
>>>>>>> 1fc3576d
}

static void std_var_kernel_cuda(TensorIterator& iter, int64_t correction, bool take_sqrt) {
  using limits = std::numeric_limits<int32_t>;
  TORCH_CHECK(
      correction < limits::max() && correction > limits::min(),
      "The correction argument for std and var computation on CUDA must "
      "fit within a 32-bit integer, but got ", correction);
<<<<<<< HEAD
  AT_DISPATCH_FLOATING_TYPES_AND2(at::ScalarType::Half, at::ScalarType::BFloat16, iter.dtype(), "std_var_cuda", [&]() {
    std_var_kernel_impl<scalar_t>(iter, correction, take_sqrt);
  });
=======
  const auto input_dtype = iter.input_dtype();
  if (input_dtype == kHalf && iter.dtype() == kFloat) {
    // type promotion that does cast and reduction in a single kernel
    std_var_kernel_impl<at::Half, float>(iter, correction, take_sqrt);
  } else if (input_dtype == kBFloat16 && iter.dtype() == kFloat) {
    // type promotion that does cast and reduction in a single kernel
    std_var_kernel_impl<at::BFloat16, float>(iter, correction, take_sqrt);
  } else {
    AT_DISPATCH_FLOATING_TYPES_AND2(at::ScalarType::Half, at::ScalarType::BFloat16,
                                    iter.dtype(), "std_cuda", [&]() {
      std_var_kernel_impl<scalar_t>(iter, correction, take_sqrt);
    });
  }
>>>>>>> 1fc3576d
}

template <typename scalar_t, typename acc_t=scalar_t, typename out_t=scalar_t>
void mean_kernel_impl(TensorIterator& iter) {
  //  returns acc_t for all non-complex dtypes and returns T for c10::complex<T>
  using factor_t = typename c10::scalar_value_type<acc_t>::type;
  factor_t factor = static_cast<factor_t>(iter.num_output_elements()) / iter.numel();
  gpu_reduce_kernel<scalar_t, out_t>(iter, MeanOps<acc_t, factor_t> {factor});
}

static void mean_kernel_cuda(TensorIterator& iter) {
  if (iter.dtype() == kHalf) {
    mean_kernel_impl<at::Half, float>(iter);
  } else if (iter.dtype(1) == kHalf && iter.dtype() == kFloat) {
    // type promotion that does cast and reduction in a single kernel
    mean_kernel_impl<at::Half, float, float>(iter);
  } else if(iter.dtype() == kBFloat16) {
    mean_kernel_impl<at::BFloat16, float>(iter);
  } else if (iter.dtype(1) == kBFloat16 && iter.dtype() == kFloat) {
    // type promotion that does cast and reduction in a single kernel
    mean_kernel_impl<at::BFloat16, float, float>(iter);
  } else {
    AT_DISPATCH_ALL_TYPES_AND_COMPLEX(iter.dtype(), "mean_cuda", [&]() {
      mean_kernel_impl<scalar_t>(iter);
    });
  }
}

REGISTER_DISPATCH(std_var_stub, &std_var_kernel_cuda);
REGISTER_DISPATCH(mean_stub, &mean_kernel_cuda);

}} // namespace at::native<|MERGE_RESOLUTION|>--- conflicted
+++ resolved
@@ -9,27 +9,14 @@
 
 namespace at { namespace native {
 
-<<<<<<< HEAD
-template <typename scalar_t>
-=======
 template <typename scalar_t, typename out_t=scalar_t>
->>>>>>> 1fc3576d
 void std_var_kernel_impl(TensorIterator& iter, int32_t correction, bool take_sqrt) {
   // reducing unrolling factor to 2 for welford kernel
   // This is necessary to lower register usage that leads to register spills.
   using accscalar_t = at::acc_type<scalar_t, true>;
-<<<<<<< HEAD
-  gpu_reduce_kernel<scalar_t, scalar_t, 2>(
-      iter,
-      WelfordOps<
-          scalar_t, accscalar_t, int32_t, float,
-          thrust::pair<scalar_t, scalar_t>>{correction, take_sqrt},
-      WelfordData<accscalar_t, int32_t, float>{});
-=======
   using ops_t = WelfordOps<scalar_t, accscalar_t, int32_t, float, thrust::pair<out_t, out_t>>;
   gpu_reduce_kernel<scalar_t, out_t, 2>(
       iter, ops_t{correction, take_sqrt}, typename ops_t::acc_t{});
->>>>>>> 1fc3576d
 }
 
 static void std_var_kernel_cuda(TensorIterator& iter, int64_t correction, bool take_sqrt) {
@@ -38,11 +25,6 @@
       correction < limits::max() && correction > limits::min(),
       "The correction argument for std and var computation on CUDA must "
       "fit within a 32-bit integer, but got ", correction);
-<<<<<<< HEAD
-  AT_DISPATCH_FLOATING_TYPES_AND2(at::ScalarType::Half, at::ScalarType::BFloat16, iter.dtype(), "std_var_cuda", [&]() {
-    std_var_kernel_impl<scalar_t>(iter, correction, take_sqrt);
-  });
-=======
   const auto input_dtype = iter.input_dtype();
   if (input_dtype == kHalf && iter.dtype() == kFloat) {
     // type promotion that does cast and reduction in a single kernel
@@ -56,7 +38,6 @@
       std_var_kernel_impl<scalar_t>(iter, correction, take_sqrt);
     });
   }
->>>>>>> 1fc3576d
 }
 
 template <typename scalar_t, typename acc_t=scalar_t, typename out_t=scalar_t>
